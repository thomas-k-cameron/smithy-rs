--- conflicted
+++ resolved
@@ -15,72 +15,4 @@
 message = "The `Debug` implementation for `PropertyBag` now prints a list of the types it contains. This significantly improves debuggability."
 author = "rcoh"
 references = ["smithy-rs#2612"]
-meta = { "breaking" = false, "tada" = false, "bug" = false }
-<<<<<<< HEAD
-author = "ysaito1001"
-
-[[smithy-rs]]
-message = "`aws_smithy_types::date_time::Format` has been re-exported in service client crates."
-references = ["smithy-rs#2534"]
-meta = { "breaking" = false, "tada" = false, "bug" = false, "target" = "client" }
-author = "ysaito1001"
-
-[[smithy-rs]]
-message = "Fix generation of constrained shapes reaching `@sensitive` shapes"
-references = ["smithy-rs#2582", "smithy-rs#2585"]
-meta = { "breaking" = false, "tada" = false, "bug" = true, "target" = "server" }
-author = "david-perez"
-
-[[smithy-rs]]
-message = "Fix server code generation bug affecting constrained shapes bound with `@httpPayload`"
-references = ["smithy-rs#2583", "smithy-rs#2584"]
-meta = { "breaking" = false, "tada" = false, "bug" = true, "target" = "server" }
-author = "david-perez"
-
-[[aws-sdk-rust]]
-message = """Reduce several instances of credential exposure in the SDK logs:
-- IMDS now suppresses the body of the response from logs
-- `aws-sigv4` marks the `x-amz-session-token` header as sensitive
-- STS & SSO credentials have been manually marked as sensitive which suppresses logging of response bodies for relevant operations
-"""
-author = "rcoh"
-references = ["smithy-rs#2603"]
-meta = { "breaking" = false, "tada" = false, "bug" = false }
-
-[[smithy-rs]]
-message = "Add a sensitive method to `ParseHttpResponse`. When this returns true, logging of the HTTP response body will be suppressed."
-author = "rcoh"
-references = ["smithy-rs#2603"]
-meta = { "breaking" = false, "tada" = false, "bug" = false, "target" = "client" }
-
-[[aws-sdk-rust]]
-message = "Update MSRV to Rust 1.67.1"
-references = ["smithy-rs#2611"]
-meta = { "breaking" = true, "tada" = false, "bug" = false }
-author = "jdisanti"
-
-[[smithy-rs]]
-message = "Update MSRV to Rust 1.67.1"
-references = ["smithy-rs#2611"]
-meta = { "breaking" = true, "tada" = false, "bug" = false, "target" = "all"}
-author = "jdisanti"
-
-[[smithy-rs]]
-message = """
-- Implements serde support to Number, Blob, Document, DateTime and ErrorMetaData.
-- &'static str on Error type is replaced with Cow to allow serde support. No breaking changes are introduced.
-"""
-references = ["smithy-rs#2616"]
-meta = { "breaking" = false, "tada" = false, "bug" = false, "target" = "all"}
-author = "thomas-k-cameron"
-
-[[aws-sdk-rust]]
-message = """
-- Implements serde support to Number, Blob, Document, DateTime and ErrorMetaData.
-- &'static str on Error type is replaced with Cow to allow serde support. No breaking changes are introduced.
-"""
-references = ["smithy-rs#2616"]
-meta = { "breaking" = false, "tada" = false, "bug" = false, "target" = "all"}
-author = "thomas-k-cameron"
-=======
->>>>>>> a85cef6d
+meta = { "breaking" = false, "tada" = false, "bug" = false }