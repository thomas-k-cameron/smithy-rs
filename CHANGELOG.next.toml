# Example changelog entries
# [[aws-sdk-rust]]
# message = "Fix typos in module documentation for generated crates"
# references = ["smithy-rs#920"]
# meta = { "breaking" = false, "tada" = false, "bug" = false }
# author = "rcoh"
#
# [[smithy-rs]]
# message = "Fix typos in module documentation for generated crates"
# references = ["smithy-rs#920"]
# meta = { "breaking" = false, "tada" = false, "bug" = false, "target" = "client | server | all"}
# author = "rcoh"

[[smithy-rs]]
message = "The `Debug` implementation for `PropertyBag` now prints a list of the types it contains. This significantly improves debuggability."
author = "rcoh"
references = ["smithy-rs#2612"]
meta = { "breaking" = false, "tada" = false, "bug" = false }

[[smithy-rs]]
message = "Implement `Ord` and `PartialOrd` for `DateTime`."
author = "henriiik"
<<<<<<< HEAD
references = ["smithy-rs#2653"]
meta = { "breaking" = false, "tada" = false, "bug" = false }

[[smithy-rs]]
message = """
- rust runtime
  - Implements serde support to `Number`, `Blob`, `Document`, `DateTime`

- Core codegen code
  - Add sensitive warning
  - Add `serde` attributes
  - Import `serde` crate to enable `serde(skip)` on some namespaces
  - Add `serde` crate behind unstable feature gate on `Cargo.toml`

- Client codegen code
  - add `serde` as dependency behind feature gate
  - add `serde` support to uknown variant types
"""
author = "thomas-k-cameron"
references = ["smithy-rs#2615"]
meta = { "breaking" = false, "tada" = false, "bug" = false }

[[aws-sdk-rust]]
message = """
- rust runtime
  - Implements serde support to `Number`, `Blob`, `Document`, `DateTime`

- Core codegen code
  - Add sensitive warning
  - Add `serde` attributes
  - Import `serde` crate to enable `serde(skip)` on some namespaces
  - Add `serde` crate behind unstable feature gate on `Cargo.toml`

- Client codegen code
  - add `serde` as dependency behind feature gate
  - add `serde` support to uknown variant types
"""
author = "thomas-k-cameron"
references = ["smithy-rs#2615"]
meta = { "breaking" = false, "tada" = false, "bug" = false }
=======
references = ["smithy-rs#2653", "smithy-rs#2656"]
meta = { "breaking" = false, "tada" = false, "bug" = false }

[[aws-sdk-rust]]
message = "Avoid extending IMDS credentials' expiry unconditionally, which may incorrectly extend it beyond what is originally defined; If returned credentials are not stale, use them as they are."
references = ["smithy-rs#2687", "smithy-rs#2694"]
meta = { "breaking" = false, "tada" = false, "bug" = true }
author = "ysaito1001"

[[smithy-rs]]
message = "Fix compiler errors in generated code when naming shapes after types in the Rust standard library prelude."
references = ["smithy-rs#2696"]
meta = { "breaking" = false, "tada" = false, "bug" = true, "target" = "client"}
author = "jdisanti"

[[aws-sdk-rust]]
message = "Fix error message when `credentials-sso` feature is not enabled on `aws-config`. NOTE: if you use `no-default-features`, you will need to manually able `credentials-sso` after 0.55.*"
references = ["smithy-rs#2722", "aws-sdk-rust#703"]
meta = { "breaking" = false, "tada" = false, "bug" = true }
author = "rcoh"
>>>>>>> bbe9d52a
<|MERGE_RESOLUTION|>--- conflicted
+++ resolved
@@ -20,8 +20,7 @@
 [[smithy-rs]]
 message = "Implement `Ord` and `PartialOrd` for `DateTime`."
 author = "henriiik"
-<<<<<<< HEAD
-references = ["smithy-rs#2653"]
+references = ["smithy-rs#2653", "smithy-rs#2656"]
 meta = { "breaking" = false, "tada" = false, "bug" = false }
 
 [[smithy-rs]]
@@ -60,26 +59,4 @@
 """
 author = "thomas-k-cameron"
 references = ["smithy-rs#2615"]
-meta = { "breaking" = false, "tada" = false, "bug" = false }
-=======
-references = ["smithy-rs#2653", "smithy-rs#2656"]
-meta = { "breaking" = false, "tada" = false, "bug" = false }
-
-[[aws-sdk-rust]]
-message = "Avoid extending IMDS credentials' expiry unconditionally, which may incorrectly extend it beyond what is originally defined; If returned credentials are not stale, use them as they are."
-references = ["smithy-rs#2687", "smithy-rs#2694"]
-meta = { "breaking" = false, "tada" = false, "bug" = true }
-author = "ysaito1001"
-
-[[smithy-rs]]
-message = "Fix compiler errors in generated code when naming shapes after types in the Rust standard library prelude."
-references = ["smithy-rs#2696"]
-meta = { "breaking" = false, "tada" = false, "bug" = true, "target" = "client"}
-author = "jdisanti"
-
-[[aws-sdk-rust]]
-message = "Fix error message when `credentials-sso` feature is not enabled on `aws-config`. NOTE: if you use `no-default-features`, you will need to manually able `credentials-sso` after 0.55.*"
-references = ["smithy-rs#2722", "aws-sdk-rust#703"]
-meta = { "breaking" = false, "tada" = false, "bug" = true }
-author = "rcoh"
->>>>>>> bbe9d52a
+meta = { "breaking" = false, "tada" = false, "bug" = false }