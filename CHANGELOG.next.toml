# Example changelog entries
# [[aws-sdk-rust]]
# message = "Fix typos in module documentation for generated crates"
# references = ["smithy-rs#920"]
# meta = { "breaking" = false, "tada" = false, "bug" = false }
# author = "rcoh"
#
# [[smithy-rs]]
# message = "Fix typos in module documentation for generated crates"
# references = ["smithy-rs#920"]
# meta = { "breaking" = false, "tada" = false, "bug" = false, "target" = "client | server | all"}
<<<<<<< HEAD
# author = "rcoh"

[[aws-sdk-rust]]
message = "`RuntimeComponents` are now re-exported so that implementing a custom interceptor doens't require directly depending on `aws-smithy-runtime-api`."
references = ["smithy-rs#2904", "aws-sdk-rust#862"]
meta = { "breaking" = false, "tada" = false, "bug" = false }
author = "jdisanti"

[[smithy-rs]]
message = "`RuntimeComponents` and `RuntimeComponentsBuilder` are now re-exported in generated clients so that implementing a custom interceptor or runtime plugin doens't require directly depending on `aws-smithy-runtime-api`."
references = ["smithy-rs#2904"]
meta = { "breaking" = false, "tada" = false, "bug" = false, "target" = "client" }
author = "jdisanti"

[[smithy-rs]]
message = "It's now possible to nest runtime components with the `RuntimePlugin` trait. A `current_components` argument was added to the `runtime_components` method so that components configured from previous runtime plugins can be referenced in the current runtime plugin. Ordering of runtime plugins was also introduced via a new `RuntimePlugin::order` method."
references = ["smithy-rs#2909"]
meta = { "breaking" = true, "tada" = false, "bug" = false, "target" = "client"}
author = "jdisanti"

[[smithy-rs]]
message = "Fix incorrect summary docs for builders"
references = ["smithy-rs#2914", "aws-sdk-rust#825"]
meta = { "breaking" = false, "tada" = false, "bug" = true, "target" = "client" }
author = "rcoh"

[[aws-sdk-rust]]
message = "Fix requests to S3 with `no_credentials` set."
references = ["smithy-rs#2907", "aws-sdk-rust#864"]
meta = { "breaking" = false, "tada" = false, "bug" = true }
author = "jdisanti"

[[aws-sdk-rust]]
message = """Several breaking changes were made to the aws-sigv4 API to remove the direct HTTP dependency:
- The `take_parameters` and `take_headers` APIs were removed from `SigningInstructions`. Use `into_parts()` instead
- The arguments of `SignableRequest::new` were changed to accept string types instead of types from the HTTP crate
- `SigningInstructions::apply_to_request` was gated beyond an `http0-compat` feature flag for backwards compatibility. This API MAY be removed in a future release.
- Several public accessors were removed from `SigningInstructions`.
"""
references = ["smithy-rs#2921"]
meta = { "breaking" = true, "tada" = false, "bug" = false }
author = "rcoh"

[[aws-sdk-rust]]
message = "In sigV4-related code, rename 'signing service' to 'signing name'. This aligns with the terminology used by the endpoint resolver."
references = ["smithy-rs#2911"]
meta = { "breaking" = true, "tada" = false, "bug" = false }
author = "Velfi"

[[aws-sdk-rust]]
message = """
All versions of SigningParams have been updated to contain an [`Identity`](https://docs.rs/aws-smithy-runtime-api/latest/aws_smithy_runtime_api/client/identity/struct.Identity.html)
as opposed to AWS credentials in `&str` form. [Read more](https://github.com/awslabs/aws-sdk-rust/discussions/868).
"""
references = ["smithy-rs#2913"]
meta = { "breaking" = true, "tada" = false, "bug" = false }
author = "Velfi"
=======
# author = "rcoh"
>>>>>>> 9f6e69fe
<|MERGE_RESOLUTION|>--- conflicted
+++ resolved
@@ -9,37 +9,12 @@
 # message = "Fix typos in module documentation for generated crates"
 # references = ["smithy-rs#920"]
 # meta = { "breaking" = false, "tada" = false, "bug" = false, "target" = "client | server | all"}
-<<<<<<< HEAD
 # author = "rcoh"
-
-[[aws-sdk-rust]]
-message = "`RuntimeComponents` are now re-exported so that implementing a custom interceptor doens't require directly depending on `aws-smithy-runtime-api`."
-references = ["smithy-rs#2904", "aws-sdk-rust#862"]
-meta = { "breaking" = false, "tada" = false, "bug" = false }
-author = "jdisanti"
-
-[[smithy-rs]]
-message = "`RuntimeComponents` and `RuntimeComponentsBuilder` are now re-exported in generated clients so that implementing a custom interceptor or runtime plugin doens't require directly depending on `aws-smithy-runtime-api`."
-references = ["smithy-rs#2904"]
-meta = { "breaking" = false, "tada" = false, "bug" = false, "target" = "client" }
-author = "jdisanti"
 
 [[smithy-rs]]
 message = "It's now possible to nest runtime components with the `RuntimePlugin` trait. A `current_components` argument was added to the `runtime_components` method so that components configured from previous runtime plugins can be referenced in the current runtime plugin. Ordering of runtime plugins was also introduced via a new `RuntimePlugin::order` method."
 references = ["smithy-rs#2909"]
 meta = { "breaking" = true, "tada" = false, "bug" = false, "target" = "client"}
-author = "jdisanti"
-
-[[smithy-rs]]
-message = "Fix incorrect summary docs for builders"
-references = ["smithy-rs#2914", "aws-sdk-rust#825"]
-meta = { "breaking" = false, "tada" = false, "bug" = true, "target" = "client" }
-author = "rcoh"
-
-[[aws-sdk-rust]]
-message = "Fix requests to S3 with `no_credentials` set."
-references = ["smithy-rs#2907", "aws-sdk-rust#864"]
-meta = { "breaking" = false, "tada" = false, "bug" = true }
 author = "jdisanti"
 
 [[aws-sdk-rust]]
@@ -66,7 +41,4 @@
 """
 references = ["smithy-rs#2913"]
 meta = { "breaking" = true, "tada" = false, "bug" = false }
-author = "Velfi"
-=======
-# author = "rcoh"
->>>>>>> 9f6e69fe
+author = "Velfi"