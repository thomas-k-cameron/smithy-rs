# Example changelog entries
# [[aws-sdk-rust]]
# message = "Fix typos in module documentation for generated crates"
# references = ["smithy-rs#920"]
# meta = { "breaking" = false, "tada" = false, "bug" = false }
# author = "rcoh"
#
# [[smithy-rs]]
# message = "Fix typos in module documentation for generated crates"
# references = ["smithy-rs#920"]
# meta = { "breaking" = false, "tada" = false, "bug" = false, "target" = "client | server | all"}
# author = "rcoh"

[[aws-sdk-rust]]
message = """
Provide a way to retrieve fallback credentials if a call to `provide_credentials` is interrupted. An interrupt can occur when a timeout future is raced against a future for `provide_credentials`, and the former wins the race. A new method, `fallback_on_interrupt` on the `ProvideCredentials` trait, can be used in that case. The following code snippet from `LazyCredentialsCache::provide_cached_credentials` has been updated like so:
<<<<<<< HEAD

=======
>>>>>>> 59230f12
Before:
```rust
let timeout_future = self.sleeper.sleep(self.load_timeout);
// --snip--
let future = Timeout::new(provider.provide_credentials(), timeout_future);
let result = cache
    .get_or_load(|| {
        async move {
            let credentials = future.await.map_err(|_err| {
                CredentialsError::provider_timed_out(load_timeout)
            })??;
            // --snip--
        }
    }).await;
// --snip--
```
After:
```rust
let timeout_future = self.sleeper.sleep(self.load_timeout);
// --snip--
let future = Timeout::new(provider.provide_credentials(), timeout_future);
let result = cache
    .get_or_load(|| {
        async move {
           let credentials = match future.await {
                Ok(creds) => creds?,
                Err(_err) => match provider.fallback_on_interrupt() { // can provide fallback credentials
                    Some(creds) => creds,
                    None => return Err(CredentialsError::provider_timed_out(load_timeout)),
                }
            };
            // --snip--
        }
    }).await;
// --snip--
```
"""
references = ["smithy-rs#2246"]
meta = { "breaking" = false, "tada" = false, "bug" = false }
author = "ysaito1001"

[[smithy-rs]]
message = "The [`@uniqueItems`](https://smithy.io/2.0/spec/constraint-traits.html#uniqueitems-trait) trait on `list` shapes is now supported in server SDKs."
references = ["smithy-rs#2232", "smithy-rs#1670"]
meta = { "breaking" = false, "tada" = true, "bug" = false, "target" = "server"}
author = "david-perez"

[[aws-sdk-rust]]
message = """
Add static stability support to IMDS credentials provider. It does not alter common use cases for the provider, but allows the provider to serve expired credentials in case IMDS is unreachable. This allows requests to be dispatched to a target service with expired credentials. This, in turn, allows the target service to make the ultimate decision as to whether requests sent are valid or not.
"""
references = ["smithy-rs#2258"]
meta = { "breaking" = false, "tada" = true, "bug" = false }
author = "ysaito1001"
<<<<<<< HEAD

[[smithy-rs]]
message = "Fix broken doc link for `tokio_stream::Stream` that is a re-export of `futures_core::Stream`."
references = ["smithy-rs#2271"]
meta = { "breaking" = false, "tada" = false, "bug" = true, "target" = "client"}
author = "ysaito1001"

[[aws-sdk-rust]]
message = "Fix broken doc link for `tokio_stream::Stream` that is a re-export of `futures_core::Stream`."
references = ["smithy-rs#2271"]
meta = { "breaking" = false, "tada" = false, "bug" = true }
author = "ysaito1001"

[[smithy-rs]]
message = """
Fix `name` and `absolute` methods on `OperationExtension`.

The older, [now removed](https://github.com/awslabs/smithy-rs/pull/2161), service builder would insert `OperationExtension` into the `http::Response` containing the [absolute shape ID](https://smithy.io/2.0/spec/model.html#grammar-token-smithy-AbsoluteRootShapeId) with the `#` symbol replaced with a `.`. When [reintroduced](https://github.com/awslabs/smithy-rs/pull/2157) into the new service builder machinery the behavior was changed - we now do _not_ perform the replace. This change fixes the documentation and `name`/`absolute` methods of the `OperationExtension` API to match this new behavior.

In the old service builder, `OperationExtension` was initialized, by the framework, and then used as follows:

```rust
let ext = OperationExtension::new("com.amazonaws.CompleteSnapshot");

// This is expected
let name = ext.name(); // "CompleteSnapshot"
let namespace = ext.namespace(); // = "com.amazonaws";
```

When reintroduced, `OperationExtension` was initialized by the `Plugin` and then used as follows:

```rust
let ext = OperationExtension::new("com.amazonaws#CompleteSnapshot");

// This is the bug
let name = ext.name(); // "amazonaws#CompleteSnapshot"
let namespace = ext.namespace(); // = "com";
```

The intended behavior is now restored:

```rust
let ext = OperationExtension::new("com.amazonaws#CompleteSnapshot");

// This is expected
let name = ext.name(); // "CompleteSnapshot"
let namespace = ext.namespace(); // = "com.amazonaws";
```

The rationale behind this change is that the previous design was tailored towards a specific internal use case and shouldn't be enforced on all customers.
"""
references = ["smithy-rs#2276"]
meta = { "breaking" = true, "tada" = false, "bug" = true, "target" = "server"}
author = "hlbarber"

[[aws-sdk-rust]]
message = """
Fix request canonicalization for HTTP requests with repeated headers (for example S3's `GetObjectAttributes`). Previously requests with repeated headers would fail with a 403 signature mismatch due to this bug.
"""
references = ["smithy-rs#2261", "aws-sdk-rust#720"]
meta = { "breaking" = false, "tada" = false, "bug" = true }
author = "nipunn1313"
=======

[[smithy-rs]]
message = "Fix broken doc link for `tokio_stream::Stream` that is a re-export of `futures_core::Stream`."
references = ["smithy-rs#2271"]
meta = { "breaking" = false, "tada" = false, "bug" = true, "target" = "client"}
author = "ysaito1001"

[[aws-sdk-rust]]
message = "Fix broken doc link for `tokio_stream::Stream` that is a re-export of `futures_core::Stream`."
references = ["smithy-rs#2271"]
meta = { "breaking" = false, "tada" = false, "bug" = true }
author = "ysaito1001"

[[smithy-rs]]
message = """
Fix `name` and `absolute` methods on `OperationExtension`.
The older, [now removed](https://github.com/awslabs/smithy-rs/pull/2161), service builder would insert `OperationExtension` into the `http::Response` containing the [absolute shape ID](https://smithy.io/2.0/spec/model.html#grammar-token-smithy-AbsoluteRootShapeId) with the `#` symbol replaced with a `.`. When [reintroduced](https://github.com/awslabs/smithy-rs/pull/2157) into the new service builder machinery the behavior was changed - we now do _not_ perform the replace. This change fixes the documentation and `name`/`absolute` methods of the `OperationExtension` API to match this new behavior.
In the old service builder, `OperationExtension` was initialized, by the framework, and then used as follows:
```rust
let ext = OperationExtension::new("com.amazonaws.CompleteSnapshot");
// This is expected
let name = ext.name(); // "CompleteSnapshot"
let namespace = ext.namespace(); // = "com.amazonaws";
```
When reintroduced, `OperationExtension` was initialized by the `Plugin` and then used as follows:
```rust
let ext = OperationExtension::new("com.amazonaws#CompleteSnapshot");
// This is the bug
let name = ext.name(); // "amazonaws#CompleteSnapshot"
let namespace = ext.namespace(); // = "com";
```
The intended behavior is now restored:
```rust
let ext = OperationExtension::new("com.amazonaws#CompleteSnapshot");
// This is expected
let name = ext.name(); // "CompleteSnapshot"
let namespace = ext.namespace(); // = "com.amazonaws";
```
The rationale behind this change is that the previous design was tailored towards a specific internal use case and shouldn't be enforced on all customers.
"""
references = ["smithy-rs#2276"]
meta = { "breaking" = true, "tada" = false, "bug" = true, "target" = "server"}
author = "hlbarber"

[[aws-sdk-rust]]
message = """
Fix request canonicalization for HTTP requests with repeated headers (for example S3's `GetObjectAttributes`). Previously requests with repeated headers would fail with a 403 signature mismatch due to this bug.
"""
references = ["smithy-rs#2261", "aws-sdk-rust#720"]
meta = { "breaking" = false, "tada" = false, "bug" = true }
author = "nipunn1313"

[[smithy-rs]]
message = """Add serde crate to `aws-smithy-types`.

It's behind the feature gate `aws_sdk_unstable` which can only be enabled via a `--cfg` flag.
"""
references = ["smithy-rs#1944"]
meta = { "breaking" = false, "tada" = false, "bug" = false }
author = "thomas-k-cameron"
>>>>>>> 59230f12
<|MERGE_RESOLUTION|>--- conflicted
+++ resolved
@@ -14,10 +14,8 @@
 [[aws-sdk-rust]]
 message = """
 Provide a way to retrieve fallback credentials if a call to `provide_credentials` is interrupted. An interrupt can occur when a timeout future is raced against a future for `provide_credentials`, and the former wins the race. A new method, `fallback_on_interrupt` on the `ProvideCredentials` trait, can be used in that case. The following code snippet from `LazyCredentialsCache::provide_cached_credentials` has been updated like so:
-<<<<<<< HEAD
 
-=======
->>>>>>> 59230f12
+
 Before:
 ```rust
 let timeout_future = self.sleeper.sleep(self.load_timeout);
@@ -72,7 +70,6 @@
 references = ["smithy-rs#2258"]
 meta = { "breaking" = false, "tada" = true, "bug" = false }
 author = "ysaito1001"
-<<<<<<< HEAD
 
 [[smithy-rs]]
 message = "Fix broken doc link for `tokio_stream::Stream` that is a re-export of `futures_core::Stream`."
@@ -134,66 +131,4 @@
 """
 references = ["smithy-rs#2261", "aws-sdk-rust#720"]
 meta = { "breaking" = false, "tada" = false, "bug" = true }
-author = "nipunn1313"
-=======
-
-[[smithy-rs]]
-message = "Fix broken doc link for `tokio_stream::Stream` that is a re-export of `futures_core::Stream`."
-references = ["smithy-rs#2271"]
-meta = { "breaking" = false, "tada" = false, "bug" = true, "target" = "client"}
-author = "ysaito1001"
-
-[[aws-sdk-rust]]
-message = "Fix broken doc link for `tokio_stream::Stream` that is a re-export of `futures_core::Stream`."
-references = ["smithy-rs#2271"]
-meta = { "breaking" = false, "tada" = false, "bug" = true }
-author = "ysaito1001"
-
-[[smithy-rs]]
-message = """
-Fix `name` and `absolute` methods on `OperationExtension`.
-The older, [now removed](https://github.com/awslabs/smithy-rs/pull/2161), service builder would insert `OperationExtension` into the `http::Response` containing the [absolute shape ID](https://smithy.io/2.0/spec/model.html#grammar-token-smithy-AbsoluteRootShapeId) with the `#` symbol replaced with a `.`. When [reintroduced](https://github.com/awslabs/smithy-rs/pull/2157) into the new service builder machinery the behavior was changed - we now do _not_ perform the replace. This change fixes the documentation and `name`/`absolute` methods of the `OperationExtension` API to match this new behavior.
-In the old service builder, `OperationExtension` was initialized, by the framework, and then used as follows:
-```rust
-let ext = OperationExtension::new("com.amazonaws.CompleteSnapshot");
-// This is expected
-let name = ext.name(); // "CompleteSnapshot"
-let namespace = ext.namespace(); // = "com.amazonaws";
-```
-When reintroduced, `OperationExtension` was initialized by the `Plugin` and then used as follows:
-```rust
-let ext = OperationExtension::new("com.amazonaws#CompleteSnapshot");
-// This is the bug
-let name = ext.name(); // "amazonaws#CompleteSnapshot"
-let namespace = ext.namespace(); // = "com";
-```
-The intended behavior is now restored:
-```rust
-let ext = OperationExtension::new("com.amazonaws#CompleteSnapshot");
-// This is expected
-let name = ext.name(); // "CompleteSnapshot"
-let namespace = ext.namespace(); // = "com.amazonaws";
-```
-The rationale behind this change is that the previous design was tailored towards a specific internal use case and shouldn't be enforced on all customers.
-"""
-references = ["smithy-rs#2276"]
-meta = { "breaking" = true, "tada" = false, "bug" = true, "target" = "server"}
-author = "hlbarber"
-
-[[aws-sdk-rust]]
-message = """
-Fix request canonicalization for HTTP requests with repeated headers (for example S3's `GetObjectAttributes`). Previously requests with repeated headers would fail with a 403 signature mismatch due to this bug.
-"""
-references = ["smithy-rs#2261", "aws-sdk-rust#720"]
-meta = { "breaking" = false, "tada" = false, "bug" = true }
-author = "nipunn1313"
-
-[[smithy-rs]]
-message = """Add serde crate to `aws-smithy-types`.
-
-It's behind the feature gate `aws_sdk_unstable` which can only be enabled via a `--cfg` flag.
-"""
-references = ["smithy-rs#1944"]
-meta = { "breaking" = false, "tada" = false, "bug" = false }
-author = "thomas-k-cameron"
->>>>>>> 59230f12
+author = "nipunn1313"