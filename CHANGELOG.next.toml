# Example changelog entries
# [[aws-sdk-rust]]
# message = "Fix typos in module documentation for generated crates"
# references = ["smithy-rs#920"]
# meta = { "breaking" = false, "tada" = false, "bug" = false }
# author = "rcoh"
#
# [[smithy-rs]]
# message = "Fix typos in module documentation for generated crates"
# references = ["smithy-rs#920"]
# meta = { "breaking" = false, "tada" = false, "bug" = false, "target" = "client | server | all"}
# author = "rcoh"

[[aws-sdk-rust]]
message = """Integrate Endpoints 2.0 into the Rust SDK. Endpoints 2.0 enables features like S3 virtual addressing & S3
object lambda. As part of this change, there are several breaking changes although efforts have been made to deprecate
where possible to smooth the upgrade path.
1. `aws_smithy_http::endpoint::Endpoint` and the `endpoint_resolver` methods have been deprecated. In general, these usages
   should be replaced with usages of `endpoint_url` instead. `endpoint_url` accepts a string so an `aws_smithy_http::Endpoint`
   does not need to be constructed. This structure and methods will be removed in a future release.
2. The `endpoint_resolver` method on `<service>::config::Builder` now accepts a service specific endpoint resolver instead
   of an implementation of `ResolveAwsEndpoint`. Most users will be able to replace these usages with a usage of `endpoint_url`.
3. `ResolveAwsEndpoint` has been deprecated and will be removed in a future version of the SDK.
4. The SDK does not support "pseudo regions" anymore. Specifically, regions like `iam-fips` will no longer resolve to a FIPS endpoint.
"""
references = ["smithy-rs#1784", "smithy-rs#2074"]
meta = { "breaking" = true, "tada" = true, "bug" = false }
author = "rcoh"

[[aws-sdk-rust]]
message = """Add additional configuration parameters to `aws_sdk_s3::Config`.

The launch of endpoints 2.0 includes more configuration options for S3. The default behavior for endpoint resolution has
been changed. Before, all requests hit the path-style endpoint. Going forward, all requests that can be routed to the
virtually hosted bucket will be routed there automatically.
- `force_path_style`: Requests will now default to the virtually-hosted endpoint `<bucketname>.s3.<region>.amazonaws.com`
- `use_arn_region`: Enables this client to use an ARN’s region when constructing an endpoint instead of the client’s configured region.
- `accelerate`: Enables this client to use S3 Transfer Acceleration endpoints.

Note: the AWS SDK for Rust does not currently support Multi Region Access Points (MRAP).
"""
references = ["smithy-rs#1784", "smithy-rs#2074"]
meta = { "breaking" = true, "tada" = true, "bug" = false }
author = "rcoh"

[[smithy-rs]]
message = "In 0.52, `@length`-constrained collection shapes whose members are not constrained made the server code generator crash. This has been fixed."
references = ["smithy-rs#2103"]
meta = { "breaking" = false, "tada" = false, "bug" = true, "target" = "server" }
author = "david-perez"

[[smithy-rs]]
message = "The Rust client codegen plugin is now called `rust-client-codegen` instead of `rust-codegen`. Be sure to update your `smithy-build.json` files to refer to the correct plugin name."
references = ["smithy-rs#2099"]
meta = { "breaking" = true, "tada" = false, "bug" = false, "target" = "client" }
author = "jdisanti"

[[smithy-rs]]
message = "Client codegen plugins need to define a service named `software.amazon.smithy.rust.codegen.client.smithy.customize.ClientCodegenDecorator` (this is the new file name for the plugin definition in `resources/META-INF/services`)."
references = ["smithy-rs#2099"]
meta = { "breaking" = true, "tada" = false, "bug" = false, "target" = "client" }
author = "jdisanti"

[[smithy-rs]]
message = "Server codegen plugins need to define a service named `software.amazon.smithy.rust.codegen.server.smithy.customize.ServerCodegenDecorator` (this is the new file name for the plugin definition in `resources/META-INF/services`)."
references = ["smithy-rs#2099"]
meta = { "breaking" = true, "tada" = false, "bug" = false, "target" = "server" }
author = "jdisanti"

[[aws-sdk-rust]]
message = """
Move types for AWS SDK credentials to a separate crate.
A new AWS runtime crate called `aws-credential-types` has been introduced. Types for AWS SDK credentials have been moved to that crate from `aws-config` and `aws-types`. The new crate is placed at the top of the dependency graph among AWS runtime crates with the aim of the downstream crates having access to the types defined in it.
"""
references = ["smithy-rs#2108"]
meta = { "breaking" = true, "tada" = false, "bug" = false }
author = "ysaito1001"

[[smithy-rs]]
message = "Servers support the `@default` trait: models can specify default values. Default values will be automatically supplied when not manually set."
references = ["smithy-rs#1879"]
meta = { "breaking" = false, "tada" = false, "bug" = false, "target" = "server" }
author = "82marbag"

[[smithy-rs]]
message = "The constraint `@length` on non-streaming blob shapes is supported."
references = ["smithy-rs#2131"]
meta = { "breaking" = false, "tada" = false, "bug" = false, "target" = "server" }
author = "82marbag"

[[aws-sdk-rust]]
references = ["smithy-rs#2152"]
meta = { "breaking" = false, "tada" = false, "bug" = false }
author = "rcoh"
message = """Add support for overriding profile name and profile file location across all providers. Prior to this change, each provider needed to be updated individually.

### Before
```rust
use aws_config::profile::{ProfileFileCredentialsProvider, ProfileFileRegionProvider};
use aws_config::profile::profile_file::{ProfileFiles, ProfileFileKind};

let profile_files = ProfileFiles::builder()
    .with_file(ProfileFileKind::Credentials, "some/path/to/credentials-file")
    .build();
let credentials_provider = ProfileFileCredentialsProvider::builder()
    .profile_files(profile_files.clone())
    .build();
let region_provider = ProfileFileRegionProvider::builder()
    .profile_files(profile_files)
    .build();

let sdk_config = aws_config::from_env()
    .credentials_provider(credentials_provider)
    .region(region_provider)
    .load()
    .await;
```

### After
```rust
use aws_config::profile::{ProfileFileCredentialsProvider, ProfileFileRegionProvider};
use aws_config::profile::profile_file::{ProfileFiles, ProfileFileKind};

let profile_files = ProfileFiles::builder()
    .with_file(ProfileFileKind::Credentials, "some/path/to/credentials-file")
    .build();
let sdk_config = aws_config::from_env()
    .profile_files(profile_files)
    .load()
    .await;
/// ```
"""

[[smithy-rs]]
message = "Fix bug where string default values were not supported for endpoint parameters"
references = ["smithy-rs#2150"]
meta = { "breaking" = false, "tada" = false, "bug" = true, "target" = "client" }
author = "rcoh"

[[aws-sdk-rust]]
references = ["smithy-rs#2162"]
meta = { "breaking" = true, "tada" = false, "bug" = false }
message = "`aws_config::profile::retry_config` && `aws_config::environment::retry_config` have been removed. Use `aws_config::default_provider::retry_config` instead."
author = "rcoh"

[[smithy-rs]]
references = ["smithy-rs#2170", "aws-sdk-rust#706"]
meta = { "breaking" = false, "tada" = false, "bug" = true }
message = "Remove the webpki-roots feature from `hyper-rustls`"
author = "rcoh"

[[aws-sdk-rust]]
references = ["smithy-rs#2168"]
meta = { "breaking" = false, "tada" = true, "bug" = false }
message = """Add support for resolving FIPS and dual-stack endpoints.

FIPS and dual-stack endpoints can each be configured in multiple ways:
1. Automatically from the environment and AWS profile
2. Across all clients loaded from the same `SdkConfig` via `from_env().use_dual_stack(true).load().await`
3. At a client level when constructing the configuration for an individual client.

Note: Not all services support FIPS and dual-stack.
"""
<<<<<<< HEAD
author = "rcoh"
=======
author = "rcoh"

[[smithy-rs]]
references = ["smithy-rs#2054"]
meta = { "breaking" = false, "tada" = false, "bug" = true, "target" = "server" }
message = "Servers can generate a unique request ID and use it in their handlers."
author = "82marbag"
>>>>>>> 3ce968b0
<|MERGE_RESOLUTION|>--- conflicted
+++ resolved
@@ -161,14 +161,10 @@
 
 Note: Not all services support FIPS and dual-stack.
 """
-<<<<<<< HEAD
-author = "rcoh"
-=======
 author = "rcoh"
 
 [[smithy-rs]]
 references = ["smithy-rs#2054"]
 meta = { "breaking" = false, "tada" = false, "bug" = true, "target" = "server" }
 message = "Servers can generate a unique request ID and use it in their handlers."
-author = "82marbag"
->>>>>>> 3ce968b0
+author = "82marbag"