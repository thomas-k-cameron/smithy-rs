--- conflicted
+++ resolved
@@ -144,13 +144,10 @@
         val containerMeta = symbol.expectRustMetadata()
         writer.documentShape(shape, model)
         writer.deprecatedShape(shape)
-<<<<<<< HEAD
         writer.writeInline(RuntimeType.UnstableDerive)
         val withoutDebug = containerMeta.derives.copy(derives = containerMeta.derives.derives - RuntimeType.Debug)
-        containerMeta.copy(derives = withoutDebug).render(writer)
-=======
+
         containerMeta.render(writer)
->>>>>>> b2b8e7e4
 
         writer.rustBlock("struct $name ${lifetimeDeclaration()}") {
             writer.forEachMember(members) { member, memberName, memberSymbol ->
