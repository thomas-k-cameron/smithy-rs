/*
 * Copyright Amazon.com, Inc. or its affiliates. All Rights Reserved.
 * SPDX-License-Identifier: Apache-2.0
 */

package software.amazon.smithy.rust.codegen.core.smithy.generators

import software.amazon.smithy.codegen.core.Symbol
import software.amazon.smithy.model.Model
import software.amazon.smithy.model.shapes.MemberShape
import software.amazon.smithy.model.shapes.StructureShape
import software.amazon.smithy.model.traits.ErrorTrait
import software.amazon.smithy.model.traits.SensitiveTrait
import software.amazon.smithy.rust.codegen.core.rustlang.RustType
import software.amazon.smithy.rust.codegen.core.rustlang.RustWriter
import software.amazon.smithy.rust.codegen.core.rustlang.asDeref
import software.amazon.smithy.rust.codegen.core.rustlang.asRef
import software.amazon.smithy.rust.codegen.core.rustlang.deprecatedShape
import software.amazon.smithy.rust.codegen.core.rustlang.docs
import software.amazon.smithy.rust.codegen.core.rustlang.documentShape
import software.amazon.smithy.rust.codegen.core.rustlang.innerReference
import software.amazon.smithy.rust.codegen.core.rustlang.isCopy
import software.amazon.smithy.rust.codegen.core.rustlang.isDeref
import software.amazon.smithy.rust.codegen.core.rustlang.render
import software.amazon.smithy.rust.codegen.core.rustlang.rust
import software.amazon.smithy.rust.codegen.core.rustlang.rustBlock
import software.amazon.smithy.rust.codegen.core.rustlang.stripOuter
import software.amazon.smithy.rust.codegen.core.smithy.RuntimeType
import software.amazon.smithy.rust.codegen.core.smithy.RustSymbolProvider
import software.amazon.smithy.rust.codegen.core.smithy.customize.NamedCustomization
import software.amazon.smithy.rust.codegen.core.smithy.customize.Section
import software.amazon.smithy.rust.codegen.core.smithy.customize.writeCustomizations
import software.amazon.smithy.rust.codegen.core.smithy.expectRustMetadata
import software.amazon.smithy.rust.codegen.core.smithy.renamedFrom
import software.amazon.smithy.rust.codegen.core.smithy.rustType
import software.amazon.smithy.rust.codegen.core.util.dq
import software.amazon.smithy.rust.codegen.core.util.getTrait
import software.amazon.smithy.rust.codegen.core.util.redactIfNecessary

/** StructureGenerator customization sections */
sealed class StructureSection(name: String) : Section(name) {
    abstract val shape: StructureShape

    /** Hook to add additional fields to the structure */
    data class AdditionalFields(override val shape: StructureShape) : StructureSection("AdditionalFields")

    /** Hook to add additional fields to the `Debug` impl */
    data class AdditionalDebugFields(override val shape: StructureShape, val formatterName: String) :
        StructureSection("AdditionalDebugFields")

    /** Hook to add additional trait impls to the structure */
    data class AdditionalTraitImpls(override val shape: StructureShape, val structName: String) :
        StructureSection("AdditionalTraitImpls")
}

/** Customizations for StructureGenerator */
abstract class StructureCustomization : NamedCustomization<StructureSection>()

data class StructSettings(val flattenVecAccessors: Boolean)

open class StructureGenerator(
    val model: Model,
    private val symbolProvider: RustSymbolProvider,
    private val writer: RustWriter,
    private val shape: StructureShape,
    private val customizations: List<StructureCustomization>,
    private val structSettings: StructSettings,
) {
    companion object {
        /** Reserved struct member names */
        val structureMemberNameMap: Map<String, String> = mapOf(
            "build" to "build_value",
            "builder" to "builder_value",
            "default" to "default_value",
        )
    }

    private val errorTrait = shape.getTrait<ErrorTrait>()
    protected val members: List<MemberShape> = shape.allMembers.values.toList()
    private val accessorMembers: List<MemberShape> = when (errorTrait) {
        null -> members
        // Let the ErrorGenerator render the error message accessor if this is an error struct
        else -> members.filter { "message" != symbolProvider.toMemberName(it) }
    }
    protected val name: String = symbolProvider.toSymbol(shape).name

    fun render() {
        renderStructure()
    }

    /**
     * Render a custom debug implementation
     * When [SensitiveTrait] support is required, render a custom debug implementation to redact sensitive data
     */
    private fun renderDebugImpl() {
        val lifetime = shape.lifetimeDeclaration(symbolProvider)
        writer.rustBlock(
            "impl ${shape.lifetimeDeclaration(symbolProvider)} #T for $name $lifetime",
            RuntimeType.Debug,
        ) {
            writer.rustBlock("fn fmt(&self, f: &mut #1T::Formatter<'_>) -> #1T::Result", RuntimeType.stdFmt) {
                rust("""let mut formatter = f.debug_struct(${name.dq()});""")
                members.forEach { member ->
                    val memberName = symbolProvider.toMemberName(member)
                    val fieldValue = member.redactIfNecessary(model, "self.$memberName")

                    rust(
                        "formatter.field(${memberName.dq()}, &$fieldValue);",
                    )
                }
                writeCustomizations(customizations, StructureSection.AdditionalDebugFields(shape, "formatter"))
                rust("formatter.finish()")
            }
        }
    }

    private fun renderStructureImpl() {
        if (accessorMembers.isEmpty()) {
            return
        }
        writer.rustBlock(
            "impl ${shape.lifetimeDeclaration(symbolProvider)} $name ${
                shape.lifetimeDeclaration(
                    symbolProvider,
                )
            }",
        ) {
            // Render field accessor methods
            forEachMember(accessorMembers) { member, memberName, memberSymbol ->
                val memberType = memberSymbol.rustType()
                var unwrapOrDefault = false
                val returnType = when {
                    // Automatically flatten vecs
                    structSettings.flattenVecAccessors && memberType is RustType.Option && memberType.stripOuter<RustType.Option>() is RustType.Vec -> {
                        unwrapOrDefault = true
                        memberType.stripOuter<RustType.Option>().asDeref().asRef()
                    }

                    memberType.isCopy() -> memberType
                    memberType is RustType.Option && memberType.member.isDeref() -> memberType.asDeref()
                    memberType.isDeref() -> memberType.asDeref().asRef()
                    else -> memberType.asRef()
                }
                writer.renderMemberDoc(member, memberSymbol)
                if (unwrapOrDefault) {
                    // Add a newline
                    writer.docs("")
                    writer.docs("If no value was sent for this field, a default will be set. If you want to determine if no value was sent, use `.$memberName.is_none()`.")
                }
                writer.deprecatedShape(member)
                writer.rustBlock("pub fn $memberName(&self) -> ${returnType.render()}") {
                    when {
                        memberType.isCopy() -> rust("self.$memberName")
                        memberType is RustType.Option && memberType.member.isDeref() -> rust("self.$memberName.as_deref()")
                        memberType is RustType.Option -> rust("self.$memberName.as_ref()")
                        memberType.isDeref() -> rust("use std::ops::Deref; self.$memberName.deref()")
                        else -> rust("&self.$memberName")
                    }
                    if (unwrapOrDefault) {
                        rust(".unwrap_or_default()")
                    }
                }
            }
        }
    }

    open fun renderStructureMember(writer: RustWriter, member: MemberShape, memberName: String, memberSymbol: Symbol) {
        RenderSerdeAttribute.skipIfStream(writer, member, model, shape)
        writer.renderMemberDoc(member, memberSymbol)
        RenderSerdeAttribute.addSensitiveWarningDoc(writer, shape, model)
        writer.deprecatedShape(member)
        memberSymbol.expectRustMetadata().render(writer)
        writer.write("$memberName: #T,", memberSymbol)
    }

    open fun renderStructure() {
        val symbol = symbolProvider.toSymbol(shape)
        val containerMeta = symbol.expectRustMetadata()
        writer.documentShape(shape, model)
        writer.deprecatedShape(shape)
        RenderSerdeAttribute.addSerde(writer, shape, model)
        RenderSerdeAttribute.addSensitiveWarningDoc(writer, shape, model)
        containerMeta.render(writer)
<<<<<<< HEAD
        writer.rustBlock("struct $name ${lifetimeDeclaration()}") {
=======

        writer.rustBlock("struct $name ${shape.lifetimeDeclaration(symbolProvider)}") {
>>>>>>> 75b4c351
            writer.forEachMember(members) { member, memberName, memberSymbol ->
                renderStructureMember(writer, member, memberName, memberSymbol)
            }
            writeCustomizations(customizations, StructureSection.AdditionalFields(shape))
        }

        RenderSerdeAttribute.importSerde(writer, shape, model)
        renderStructureImpl()
        if (!containerMeta.hasDebugDerive()) {
            renderDebugImpl()
        }

        writer.writeCustomizations(customizations, StructureSection.AdditionalTraitImpls(shape, name))
    }

    protected fun RustWriter.forEachMember(
        toIterate: List<MemberShape>,
        block: RustWriter.(MemberShape, String, Symbol) -> Unit,
    ) {
        toIterate.forEach { member ->
            val memberName = symbolProvider.toMemberName(member)
            val memberSymbol = symbolProvider.toSymbol(member)
            block(member, memberName, memberSymbol)
        }
    }

    private fun RustWriter.renderMemberDoc(member: MemberShape, memberSymbol: Symbol) {
        documentShape(
            member,
            model,
            note = memberSymbol.renamedFrom()
                ?.let { oldName -> "This member has been renamed from `$oldName`." },
        )
    }
}

/**
 * Search for lifetimes used by the members of the struct and generate a declaration.
 * e.g. `<'a, 'b>`
 */
fun StructureShape.lifetimeDeclaration(symbolProvider: RustSymbolProvider): String {
    val lifetimes = this.members()
        .mapNotNull { symbolProvider.toSymbol(it).rustType().innerReference()?.let { it as RustType.Reference } }
        .mapNotNull { it.lifetime }
        .toSet().sorted()
    return if (lifetimes.isNotEmpty()) {
        "<${lifetimes.joinToString { "'$it" }}>"
    } else {
        ""
    }
}<|MERGE_RESOLUTION|>--- conflicted
+++ resolved
@@ -181,12 +181,8 @@
         RenderSerdeAttribute.addSerde(writer, shape, model)
         RenderSerdeAttribute.addSensitiveWarningDoc(writer, shape, model)
         containerMeta.render(writer)
-<<<<<<< HEAD
-        writer.rustBlock("struct $name ${lifetimeDeclaration()}") {
-=======
 
         writer.rustBlock("struct $name ${shape.lifetimeDeclaration(symbolProvider)}") {
->>>>>>> 75b4c351
             writer.forEachMember(members) { member, memberName, memberSymbol ->
                 renderStructureMember(writer, member, memberName, memberSymbol)
             }
