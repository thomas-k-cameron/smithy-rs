/*
 * Copyright Amazon.com, Inc. or its affiliates. All Rights Reserved.
 * SPDX-License-Identifier: Apache-2.0
 */

package software.amazon.smithy.rust.codegen.core.testutil

import com.moandjiezana.toml.TomlWriter
import org.intellij.lang.annotations.Language
import software.amazon.smithy.build.FileManifest
import software.amazon.smithy.build.PluginContext
import software.amazon.smithy.codegen.core.CodegenException
import software.amazon.smithy.model.Model
import software.amazon.smithy.model.loader.ModelAssembler
import software.amazon.smithy.model.node.Node
import software.amazon.smithy.model.node.ObjectNode
import software.amazon.smithy.model.shapes.ShapeId
import software.amazon.smithy.rust.codegen.core.rustlang.Attribute
import software.amazon.smithy.rust.codegen.core.rustlang.CargoDependency
import software.amazon.smithy.rust.codegen.core.rustlang.DependencyScope
import software.amazon.smithy.rust.codegen.core.rustlang.RustDependency
import software.amazon.smithy.rust.codegen.core.rustlang.RustModule
import software.amazon.smithy.rust.codegen.core.rustlang.RustWriter
import software.amazon.smithy.rust.codegen.core.rustlang.Writable
import software.amazon.smithy.rust.codegen.core.rustlang.docs
import software.amazon.smithy.rust.codegen.core.rustlang.raw
import software.amazon.smithy.rust.codegen.core.rustlang.rust
import software.amazon.smithy.rust.codegen.core.rustlang.rustBlock
import software.amazon.smithy.rust.codegen.core.rustlang.writable
import software.amazon.smithy.rust.codegen.core.smithy.CoreCodegenConfig
import software.amazon.smithy.rust.codegen.core.smithy.ModuleDocProvider
import software.amazon.smithy.rust.codegen.core.smithy.RuntimeConfig
import software.amazon.smithy.rust.codegen.core.smithy.RustCrate
import software.amazon.smithy.rust.codegen.core.smithy.RustSymbolProvider
import software.amazon.smithy.rust.codegen.core.smithy.generators.CargoTomlGenerator
import software.amazon.smithy.rust.codegen.core.smithy.mergeDependencyFeatures
import software.amazon.smithy.rust.codegen.core.smithy.mergeIdenticalTestDependencies
import software.amazon.smithy.rust.codegen.core.util.CommandError
import software.amazon.smithy.rust.codegen.core.util.letIf
import software.amazon.smithy.rust.codegen.core.util.orNullIfEmpty
import software.amazon.smithy.rust.codegen.core.util.runCommand
import java.io.File
import java.nio.file.Files.createTempDirectory
import java.nio.file.Path
import kotlin.io.path.absolutePathString

// cargo commands and env values
private object Commands {
    const val CargoFmt = "cargo fmt"
    const val CargoClippy = "cargo clippy"

    private const val cfgUnstable = "--cfg aws_sdk_unstable"
    private const val allFeature = "--all-features"

    // helper
    private fun func(s: String, add: String, flag: Boolean): String = if (flag) { "$s $add" } else { s }

    // unstable flag
    fun cargoEnvDenyWarnings(enableUnstable: Boolean): Map<String, String> {
        return mapOf(
            "RUSTFLAGS" to func("-D warnings", cfgUnstable, enableUnstable),
        )
    }

    fun cargoEnvAllowDeadCode(enableUnstable: Boolean): Map<String, String> {
        return mapOf(
            "RUSTFLAGS" to func("-A dead_code", cfgUnstable, enableUnstable),
        )
    }

    // enable all features
    // e.g.
    // ```kotlin
    // cargoTest(true)
    // // cargo test --all-features
    // cargoTest(false)
    // // cargo test
    // ```
    fun cargoTest(enableAllFeatures: Boolean): String {
        return func("cargo test", allFeature, enableAllFeatures)
    }

    // enable all features
    // e.g.
    // ```kotlin
    // cargoCheck(true)
    // // cargo test --all-features
    // cargoCheck(false)
    // // cargo test
    // ```
    fun cargoCheck(enableAllFeatures: Boolean): String {
        return func("cargo check", allFeature, enableAllFeatures)
    }

    // enable features specified in the array
    // e.g.
    // ```kotlin
    // cargoTest(["serde-serialize", "serde-deserialize"])
    // // cargo test --features serde-serialize serde-deserialize
    // ```
    fun cargoTest(featuresToEnable: Array<String>?): String {
        if (featuresToEnable != null) {
            val s = featuresToEnable.joinToString { " " }
            return "cargo test --features $s"
        } else {
            return "cargo test"
        }
    }

    // enable features specified in the array
    // e.g.
    // ```kotlin
    // cargoCheck(["serde-serialize", "serde-deserialize"])
    // // cargo check --features serde-serialize serde-deserialize
    // ```
    fun cargoCheck(featuresToEnable: Array<String>?): String {
        if (featuresToEnable != null) {
            val s = featuresToEnable.joinToString { " " }
            return "cargo check --features $s"
        } else {
            return "cargo check"
        }
    }
}

val TestModuleDocProvider = object : ModuleDocProvider {
    override fun docsWriter(module: RustModule.LeafModule): Writable = writable {
        docs("Some test documentation\n\nSome more details...")
    }
}

/**
 * Waiting for Kotlin to stabilize their temp directory functionality
 */
private fun tempDir(directory: File? = null): File {
    return if (directory != null) {
        createTempDirectory(directory.toPath(), "smithy-test").toFile()
    } else {
        createTempDirectory("smithy-test").toFile()
    }
}

/**
 * Creates a Cargo workspace shared among all tests
 *
 * This workspace significantly improves test performance by sharing dependencies between different tests.
 */
object TestWorkspace {
    private val baseDir by lazy {
        val appDataDir = System.getProperty("APPDATA")
            ?: System.getenv("XDG_DATA_HOME")
            ?: System.getProperty("user.home")
                ?.let { Path.of(it, ".local", "share").absolutePathString() }
                ?.also { File(it).mkdirs() }
        if (appDataDir != null) {
            File(Path.of(appDataDir, "smithy-test-workspace").absolutePathString())
        } else {
            System.getenv("SMITHY_TEST_WORKSPACE")?.let { File(it) } ?: tempDir()
        }
    }
    private val subprojects = mutableListOf<String>()

    init {
        baseDir.mkdirs()
    }

    private fun generate() {
        val cargoToml = baseDir.resolve("Cargo.toml")
        val workspaceToml = TomlWriter().write(
            mapOf(
                "workspace" to mapOf(
                    "members" to subprojects,
                ),
            ),
        )
        cargoToml.writeText(workspaceToml)
    }

    fun subproject(): File {
        synchronized(subprojects) {
            val newProject = tempDir(directory = baseDir)
            newProject.resolve("Cargo.toml").writeText(
                """
                [package]
                name = "stub-${newProject.name}"
                version = "0.0.1"
                """.trimIndent(),
            )
            newProject.resolve("rust-toolchain.toml").writeText(
                // help rust select the right version when we run cargo test
                // TODO(https://github.com/awslabs/smithy-rs/issues/2048): load this from the msrv property using a
                //  method as we do for runtime crate versions
                "[toolchain]\nchannel = \"1.70.0\"\n",
            )
            // ensure there at least an empty lib.rs file to avoid broken crates
            newProject.resolve("src").mkdirs()
            newProject.resolve("src/lib.rs").writeText("")
            subprojects.add(newProject.name)
            generate()
            return newProject
        }
    }

    fun testProject(
        model: Model = ModelAssembler().assemble().unwrap(),
        codegenConfig: CoreCodegenConfig = CoreCodegenConfig(),
    ): TestWriterDelegator = testProject(testSymbolProvider(model), codegenConfig)

    fun testProject(
        symbolProvider: RustSymbolProvider,
        codegenConfig: CoreCodegenConfig = CoreCodegenConfig(),
    ): TestWriterDelegator {
        val subprojectDir = subproject()
        return TestWriterDelegator(
            FileManifest.create(subprojectDir.toPath()),
            symbolProvider,
            codegenConfig,
        ).apply {
            lib {
                // If the test fails before the crate is finalized, we'll end up with a broken crate.
                // Since all tests are generated into the same workspace (to avoid re-compilation) a broken crate
                // breaks the workspace and all subsequent unit tests. By putting this comment in, we prevent
                // that state from occurring.
                rust("// touch lib.rs")
            }
        }
    }
}

/**
 * Generates a test plugin context for [model] and returns the plugin context and the path it is rooted it.
 *
 * Example:
 * ```kotlin
 * val (pluginContext, path) = generatePluginContext(model)
 * CodegenVisitor(pluginContext).execute()
 * "cargo test".runCommand(path)
 * ```
 */
fun generatePluginContext(
    model: Model,
    additionalSettings: ObjectNode = ObjectNode.builder().build(),
    addModuleToEventStreamAllowList: Boolean = false,
    service: String? = null,
    runtimeConfig: RuntimeConfig? = null,
    overrideTestDir: File? = null,
): Pair<PluginContext, Path> {
    val testDir = overrideTestDir ?: TestWorkspace.subproject()
    val moduleName = "test_${testDir.nameWithoutExtension}"
    val testPath = testDir.toPath()
    val manifest = FileManifest.create(testPath)
    var settingsBuilder = Node.objectNodeBuilder()
        .withMember("module", Node.from(moduleName))
        .withMember("moduleVersion", Node.from("1.0.0"))
        .withMember("moduleDescription", Node.from("test"))
        .withMember("moduleAuthors", Node.fromStrings("testgenerator@smithy.com"))
        .letIf(service != null) { it.withMember("service", service) }
        .withMember(
            "runtimeConfig",
            Node.objectNodeBuilder().withMember(
                "relativePath",
                Node.from(((runtimeConfig ?: TestRuntimeConfig).runtimeCrateLocation).path),
            ).build(),
        )

    if (addModuleToEventStreamAllowList) {
        settingsBuilder = settingsBuilder.withMember(
            "codegen",
            Node.objectNodeBuilder().withMember(
                "eventStreamAllowList",
                Node.fromStrings(moduleName),
            ).build(),
        )
    }

    val settings = settingsBuilder.merge(additionalSettings).build()
    val pluginContext = PluginContext.builder().model(model).fileManifest(manifest).settings(settings).build()
    return pluginContext to testPath
}

fun RustWriter.unitTest(
    name: String? = null,
    @Language("Rust", prefix = "fn test() {", suffix = "}") test: String,
) {
    val testName = name ?: safeName("test")
    raw("#[test]")
    rustBlock("fn $testName()") {
        writeWithNoFormatting(test)
    }
}

/*
 * Writes a Rust-style unit test
 */
fun RustWriter.unitTest(
    name: String,
    vararg args: Any,
    attribute: Attribute = Attribute.Test,
    additionalAttributes: List<Attribute> = emptyList(),
    async: Boolean = false,
    block: Writable,
): RustWriter {
    attribute.render(this)
    additionalAttributes.forEach { it.render(this) }
    if (async) {
        rust("async")
    }
    return testDependenciesOnly { rustBlock("fn $name()", *args, block = block) }
}

fun RustWriter.cargoDependencies() = dependencies.map { RustDependency.fromSymbolDependency(it) }
    .filterIsInstance<CargoDependency>().distinct()

fun RustWriter.assertNoNewDependencies(block: Writable, dependencyFilter: (CargoDependency) -> String?): RustWriter {
    val startingDependencies = cargoDependencies().toSet()
    block(this)
    val endingDependencies = cargoDependencies().toSet()
    val newDeps = (endingDependencies - startingDependencies)
    val invalidDeps =
        newDeps.mapNotNull { dep -> dependencyFilter(dep)?.let { message -> message to dep } }.orNullIfEmpty()
    if (invalidDeps != null) {
        val badDeps = invalidDeps.map { it.second.rustName }
        val writtenOut = this.toString()
        val badLines = writtenOut.lines().filter { line -> badDeps.any { line.contains(it) } }
        throw CodegenException(
            "found invalid dependencies. ${invalidDeps.map {
                it.first
            }}\nHint: the following lines may be the problem.\n${
                badLines.joinToString(
                    separator = "\n",
                    prefix = "   ",
                )
            }",
        )
    }
    return this
}

fun RustWriter.testDependenciesOnly(block: Writable) = assertNoNewDependencies(block) { dep ->
    if (dep.scope != DependencyScope.Dev) {
        "Cannot add $dep — this writer should only add test dependencies."
    } else {
        null
    }
}

fun testDependenciesOnly(block: Writable): Writable = {
    testDependenciesOnly(block)
}

fun RustWriter.tokioTest(name: String, vararg args: Any, block: Writable) {
    unitTest(name, attribute = Attribute.TokioTest, async = true, block = block, args = args)
}

/**
 * WriterDelegator used for test purposes
 *
 * This exposes both the base directory and a list of [generatedFiles] for test purposes
 */
class TestWriterDelegator(
    private val fileManifest: FileManifest,
    symbolProvider: RustSymbolProvider,
    val codegenConfig: CoreCodegenConfig,
    moduleDocProvider: ModuleDocProvider = TestModuleDocProvider,
) : RustCrate(fileManifest, symbolProvider, codegenConfig, moduleDocProvider) {
    val baseDir: Path = fileManifest.baseDir

    fun printGeneratedFiles() {
        fileManifest.printGeneratedFiles()
    }

    fun generatedFiles() = fileManifest.files.map { baseDir.relativize(it) }
}

/**
 * Generate a newtest module
 *
 * This should only be used in test code—the generated module name will be something like `tests_123`
 */
fun RustCrate.testModule(block: Writable) = lib {
    withInlineModule(
        RustModule.inlineTests(safeName("tests")),
        TestModuleDocProvider,
        block,
    )
}

fun FileManifest.printGeneratedFiles() {
    this.files.forEach { path ->
        println("file:///$path")
    }
}

/**
 * Setting `runClippy` to true can be helpful when debugging clippy failures, but
 * should generally be set to `false` to avoid invalidating the Cargo cache between
 * every unit test run.
 * If you want to enable each features individually, specify the name of the feature on featuresToEnable.
 * e.g.
 * ```kotlin
 * compileAndTest(featuresToEnable = ["this", "that"])
 * ```
 * All features are enabled by default. If you wish to disable them, set enableAllFeatures to False.
 * ```kotlin
 * compileAndTest(featuresToEnable = false)
 * ```
 */
fun TestWriterDelegator.compileAndTest(
    runClippy: Boolean = false,
    expectFailure: Boolean = false,
    enableUnstableFlag: Boolean = true,
    enableAllFeatures: Boolean = true,
    featuresToEnable: Array<String>? = null,
): String {
    val stubModel = """
        namespace fake
        service Fake {
            version: "123"
        }
    """.asSmithyModel()
    this.finalize(
        rustSettings(),
        stubModel,
        manifestCustomizations = emptyMap(),
        libRsCustomizations = listOf(),
    )
    println("Generated files:")
    printGeneratedFiles()
    try {
        Commands.CargoFmt.runCommand(baseDir)
    } catch (e: Exception) {
        // cargo fmt errors are useless, ignore
    }

    val env = Commands.cargoEnvAllowDeadCode(enableUnstableFlag)

    var testCommand = Commands.cargoTest(enableUnstableFlag)
    if (featuresToEnable != null) {
        testCommand = Commands.cargoCheck(featuresToEnable)
    }

    val testOutput = testCommand.runCommand(baseDir, env)
    if (runClippy) {
<<<<<<< HEAD
        Commands.CargoClippy.runCommand(baseDir, env)
=======
        "cargo clippy --all-features".runCommand(baseDir, env)
>>>>>>> be9093c9
    }
    return testOutput
}

fun TestWriterDelegator.rustSettings() =
    testRustSettings(
        service = ShapeId.from("fake#Fake"),
        moduleName = "test_${baseDir.toFile().nameWithoutExtension}",
        codegenConfig = this.codegenConfig,
    )

fun String.shouldParseAsRust() {
    // quick hack via rustfmt
    val tempFile = File.createTempFile("rust_test", ".rs")
    tempFile.writeText(this)
    "rustfmt ${tempFile.absolutePath}".runCommand()
}

/**
 * Compiles the contents of the given writer (including dependencies) and runs the tests
 */
fun RustWriter.compileAndTest(
    @Language("Rust", prefix = "fn test() {", suffix = "}")
    main: String = "",
    clippy: Boolean = false,
    expectFailure: Boolean = false,
    enableUnstable: Boolean = false,
): String {
    val deps = this.dependencies
        .map { RustDependency.fromSymbolDependency(it) }
        .filterIsInstance<CargoDependency>()
        .distinct()
        .mergeDependencyFeatures()
        .mergeIdenticalTestDependencies()
    val module = if (this.namespace.contains("::")) {
        this.namespace.split("::")[1]
    } else {
        "lib"
    }
    val tempDir = this.toString()
        .intoCrate(deps, module = module, main = main, strict = clippy)
    val mainRs = tempDir.resolve("src/main.rs")
    val testModule = tempDir.resolve("src/$module.rs")
    try {
        val testOutput = if ((mainRs.readText() + testModule.readText()).contains("#[test]")) {
            Commands.cargoTest(enableUnstable).runCommand(tempDir.toPath())
        } else {
            Commands.cargoCheck(enableUnstable).runCommand(tempDir.toPath())
        }
        if (expectFailure) {
            println("Test sources for debugging: file://${testModule.absolutePath}")
        }
        return testOutput
    } catch (e: CommandError) {
        if (!expectFailure) {
            println("Test sources for debugging: file://${testModule.absolutePath}")
        }
        throw e
    }
}

private fun String.intoCrate(
    deps: List<CargoDependency>,
    module: String? = null,
    main: String = "",
    strict: Boolean = false,
): File {
    this.shouldParseAsRust()
    val tempDir = TestWorkspace.subproject()
    val cargoToml = RustWriter.toml("Cargo.toml").apply {
        CargoTomlGenerator(
            moduleName = tempDir.nameWithoutExtension,
            moduleVersion = "0.0.1",
            moduleAuthors = listOf("Testy McTesterson"),
            moduleDescription = null,
            moduleLicense = null,
            moduleRepository = null,
            writer = this,
            dependencies = deps,
        ).render()
    }.toString()
    tempDir.resolve("Cargo.toml").writeText(cargoToml)
    tempDir.resolve("src").mkdirs()
    val mainRs = tempDir.resolve("src/main.rs")
    val testModule = tempDir.resolve("src/$module.rs")
    testModule.writeText(this)
    if (main.isNotBlank()) {
        testModule.appendText(
            """
            #[test]
            fn test() {
                $main
            }
            """.trimIndent(),
        )
    }

    if (strict) {
        mainRs.appendText(
            """
            #![deny(clippy::all)]
            """.trimIndent(),
        )
    }

    mainRs.appendText(
        """
        pub mod $module;
        pub use crate::$module::*;
        pub fn main() {}
        """.trimIndent(),
    )
    return tempDir
}

fun String.shouldCompile(): File {
    this.shouldParseAsRust()
    val tempFile = File.createTempFile("rust_test", ".rs")
    val tempDir = tempDir()
    tempFile.writeText(this)
    if (!this.contains("fn main")) {
        tempFile.appendText("\nfn main() {}\n")
    }
    "rustc ${tempFile.absolutePath} -o ${tempDir.absolutePath}/output".runCommand()
    return tempDir.resolve("output")
}

/**
 * Inserts the provided strings as a main function and executes the result. This is intended to be used to validate
 * that generated code compiles and has some basic properties.
 *
 * Example usage:
 * ```
 * "struct A { a: u32 }".quickTest("let a = A { a: 5 }; assert_eq!(a.a, 5);")
 * ```
 */
fun String.compileAndRun(vararg strings: String) {
    val contents = this + "\nfn main() { \n ${strings.joinToString("\n")} }"
    val binary = contents.shouldCompile()
    binary.absolutePath.runCommand()
}

fun RustCrate.integrationTest(name: String, writable: Writable) = this.withFile("tests/$name.rs", writable)

fun TestWriterDelegator.unitTest(test: Writable): TestWriterDelegator {
    lib {
        val name = safeName("test")
        withInlineModule(RustModule.inlineTests(name), TestModuleDocProvider) {
            unitTest(name) {
                test(this)
            }
        }
    }
    return this
}

fun String.runWithWarnings(crate: Path, enableUnstableFlag: Boolean = true) = this.runCommand(crate, Commands.cargoEnvDenyWarnings(enableUnstableFlag))<|MERGE_RESOLUTION|>--- conflicted
+++ resolved
@@ -441,11 +441,7 @@
 
     val testOutput = testCommand.runCommand(baseDir, env)
     if (runClippy) {
-<<<<<<< HEAD
         Commands.CargoClippy.runCommand(baseDir, env)
-=======
-        "cargo clippy --all-features".runCommand(baseDir, env)
->>>>>>> be9093c9
     }
     return testOutput
 }
