/*
 * Copyright Amazon.com, Inc. or its affiliates. All Rights Reserved.
 * SPDX-License-Identifier: Apache-2.0
 */

package software.amazon.smithy.rust.codegen.core.rustlang

import software.amazon.smithy.rust.codegen.core.rustlang.Attribute.Companion.derive
import software.amazon.smithy.rust.codegen.core.rustlang.Attribute.Companion.serde
import software.amazon.smithy.rust.codegen.core.smithy.RuntimeType
import software.amazon.smithy.rust.codegen.core.util.dq

/**
 * Dereference [input]
 *
 * Clippy is upset about `*&`, so if [input] is already referenced, simply strip the leading '&'
 */
fun autoDeref(input: String) = if (input.startsWith("&")) {
    input.removePrefix("&")
} else {
    "*$input"
}

/**
 * A hierarchy of types handled by Smithy codegen
 */
sealed class RustType {
    /**
     * A Rust type that contains [member], another RustType. Used to generically operate over
     * shapes that contain other shapes, e.g. [stripOuter] and [contains].
     */
    sealed interface Container {
        val member: RustType
        val namespace: kotlin.String?
        val name: kotlin.String
    }

    /*
     * Name refers to the top-level type for import purposes
     */
    abstract val name: kotlin.String

    open val namespace: kotlin.String? = null

    /**
     * Get a writable for this `RustType`
     *
     * ```kotlin
     * // Declare a RustType
     * val t = RustType.Unit.writable
     * // Then, invoke the writable directly
     * t.invoke(writer)
     * // OR template it out
     *rustInlineTemplate("#{t:W}", "t" to t)
     * ```
     *
     * When formatted, the converted type will appear as such:
     *
     * | Type                                               | Formatted                                                            |
     * | -------------------------------------------------- | -------------------------------------------------------------------  |
     * | RustType.Unit                                      | ()                                                                   |
     * | RustType.Bool                                      | bool                                                                 |
     * | RustType.Float(32)                                 | f32                                                                  |
     * | RustType.Float(64)                                 | f64                                                                  |
     * | RustType.Integer(8)                                | i8                                                                   |
     * | RustType.Integer(16)                               | i16                                                                  |
     * | RustType.Integer(32)                               | i32                                                                  |
     * | RustType.Integer(64)                               | i64                                                                  |
     * | RustType.String                                    | std::string::String                                                  |
     * | RustType.Vec(RustType.String)                      | std::vec::Vec::<std::string::String>                                 |
     * | RustType.Slice(RustType.String)                    | [std::string::String]                                                |
     * | RustType.HashMap(RustType.String, RustType.String) | std::collections::HashMap::<std::string::String, std::string::String>|
     * | RustType.HashSet(RustType.String)                  | std::vec::Vec::<std::string::String>                                 |
     * | RustType.Reference("&", RustType.String)           | &std::string::String                                                 |
     * | RustType.Reference("&mut", RustType.String)        | &mut std::string::String                                             |
     * | RustType.Reference("&'static", RustType.String)    | &'static std::string::String                                         |
     * | RustType.Option(RustType.String)                   | std::option::Option<std::string::String>                             |
     * | RustType.Box(RustType.String)                      | std::boxed::Box<std::string::String>                                 |
     * | RustType.Opaque("SoCool", "zelda_is")              | zelda_is::SoCool                                                     |
     * | RustType.Opaque("SoCool")                          | SoCool                                                               |
     * | RustType.Dyn(RustType.Opaque("Foo", "foo"))        | dyn foo::Foo                                                         |
     */
    val writable = writable { rustInlineTemplate("#{this}", "this" to this@RustType) }

    object Unit : RustType() {
        override val name: kotlin.String = "()"
    }

    object Bool : RustType() {
        override val name: kotlin.String = "bool"
    }

    object String : RustType() {
        private val runtimeType = RuntimeType.String
        override val name = runtimeType.name
        override val namespace = runtimeType.namespace
    }

    data class Float(val precision: Int) : RustType() {
        override val name: kotlin.String = "f$precision"
    }

    data class Integer(val precision: Int) : RustType() {
        override val name: kotlin.String = "i$precision"
    }

    data class Slice(override val member: RustType) : RustType(), Container {
        override val name: kotlin.String = ""
    }

    data class HashMap(val key: RustType, override val member: RustType) : RustType(), Container {
        // validating that `key` is a string occurs in the constructor in SymbolVisitor
        override val name = RuntimeType.HashMap.name
        override val namespace = RuntimeType.HashMap.namespace

        companion object {
            val Type = RuntimeType.HashMap.name
            val Namespace = RuntimeType.HashMap.namespace
        }
    }

    data class HashSet(override val member: RustType) : RustType(), Container {
        override val name = RuntimeType.Vec.name
        override val namespace = RuntimeType.Vec.namespace

        companion object {
            // This is Vec intentionally. Note the following passage from the Smithy spec:
            //    Sets MUST be insertion ordered. Not all programming languages that support sets
            //    support ordered sets, requiring them may be overly burdensome for users, or conflict with language
            //    idioms. Such languages SHOULD store the values of sets in a list and rely on validation to ensure uniqueness.
            // It's possible that we could provide our own wrapper type in the future.
            val Type = RuntimeType.Vec.name
            val Namespace = RuntimeType.Vec.namespace
        }
    }

    data class Reference(val lifetime: kotlin.String?, override val member: RustType) : RustType(), Container {
        override val name = member.name
    }

    data class Option(override val member: RustType) : RustType(), Container {
        private val runtimeType = RuntimeType.Option
        override val name = runtimeType.name
        override val namespace = runtimeType.namespace

        /** Convert `Option<T>` to `Option<&T>` **/
        fun referenced(lifetime: kotlin.String?): Option {
            return Option(Reference(lifetime, this.member))
        }
    }

    data class MaybeConstrained(override val member: RustType) : RustType(), Container {
        private val runtimeType = RuntimeType.MaybeConstrained
        override val name = runtimeType.name
        override val namespace = runtimeType.namespace
    }

    data class Box(override val member: RustType) : RustType(), Container {
        private val runtimeType = RuntimeType.Box
        override val name = runtimeType.name
        override val namespace = runtimeType.namespace
    }

    data class Dyn(override val member: RustType) : RustType(), Container {
        override val name = "dyn"
        override val namespace: kotlin.String? = null
    }

    data class Vec(override val member: RustType) : RustType(), Container {
        private val runtimeType: RuntimeType = RuntimeType.Vec
        override val name = runtimeType.name
        override val namespace = runtimeType.namespace
    }

    data class Opaque(override val name: kotlin.String, override val namespace: kotlin.String? = null) : RustType()

    /**
     * Represents application of a Rust type with the given arguments.
     *
     * For example, we can represent `HashMap<String, i64>` as
     * `RustType.Application(RustType.Opaque("HashMap"), listOf(RustType.String, RustType.Integer(64)))`.
     * This helps us to separate the type and the arguments which is useful in methods like [qualifiedName].
     */
    data class Application(val type: RustType, val args: List<RustType>) : RustType() {
        override val name = type.name
        override val namespace = type.namespace
    }
}

/**
 * Return the fully qualified name of this type NOT including generic type parameters, references, etc.
 *
 * - To generate something like `std::collections::HashMap`, use this function.
 * - To generate something like `std::collections::HashMap<String, String>`, use [render]
 */
fun RustType.qualifiedName(): String {
    val namespace = this.namespace?.let { "$it::" } ?: ""
    return "$namespace$name"
}

/** Format this Rust type as an `impl Into<T>` */
fun RustType.implInto(fullyQualified: Boolean = true): String {
    return "impl ${RuntimeType.Into.render(fullyQualified)}<${this.render(fullyQualified)}>"
}

/** Format this Rust type so that it may be used as an argument type in a function definition */
fun RustType.asArgumentType(fullyQualified: Boolean = true): String {
    return when (this) {
        is RustType.String, is RustType.Box -> this.implInto(fullyQualified)
        else -> this.render(fullyQualified)
    }
}

/** Format this Rust type so that it may be used as an argument type in a function definition */
fun RustType.asArgumentValue(name: String) = when (this) {
    is RustType.String, is RustType.Box -> "$name.into()"
    else -> name
}

/**
 * For a given name, generate an `Argument` data class containing pre-formatted strings for using this type when
 * writing a Rust function.
 */
fun RustType.asArgument(name: String) = Argument(
    "$name: ${this.asArgumentType()}",
    this.asArgumentValue(name),
    this.render(),
)

/**
 * Render this type, including references and generic parameters.
 * - To generate something like `std::collections::HashMap<String, String>`, use this function
 * - To generate something like `std::collections::HashMap`, use [qualifiedName]
 */
fun RustType.render(fullyQualified: Boolean = true): String {
    val namespace = if (fullyQualified) {
        this.namespace?.let { "$it::" } ?: ""
    } else {
        ""
    }
    val base = when (this) {
        is RustType.Unit -> this.name
        is RustType.Bool -> this.name
        is RustType.Float -> this.name
        is RustType.Integer -> this.name
        is RustType.String -> this.name
        is RustType.Vec -> "${this.name}::<${this.member.render(fullyQualified)}>"
        is RustType.Slice -> "[${this.member.render(fullyQualified)}]"
        is RustType.HashMap -> "${this.name}::<${this.key.render(fullyQualified)}, ${this.member.render(fullyQualified)}>"
        is RustType.HashSet -> "${this.name}::<${this.member.render(fullyQualified)}>"
        is RustType.Reference -> {
            if (this.lifetime == "&") {
                "&${this.member.render(fullyQualified)}"
            } else {
                "&${this.lifetime?.let { "'$it" } ?: ""} ${this.member.render(fullyQualified)}"
            }
        }
        is RustType.Application -> {
            val args = this.args.joinToString(", ") { it.render(fullyQualified) }
            "${this.name}<$args>"
        }
        is RustType.Option -> "${this.name}<${this.member.render(fullyQualified)}>"
        is RustType.Box -> "${this.name}<${this.member.render(fullyQualified)}>"
        is RustType.Dyn -> "${this.name} ${this.member.render(fullyQualified)}"
        is RustType.Opaque -> this.name
        is RustType.MaybeConstrained -> "${this.name}<${this.member.render(fullyQualified)}>"
    }
    return "$namespace$base"
}

/**
 * Returns true if [this] contains [t] anywhere within its tree. For example,
 * Option<DateTime>.contains(DateTime) would return true.
 * Option<DateTime>.contains(Blob) would return false.
 */
fun <T : RustType> RustType.contains(t: T): Boolean = when (this) {
    t -> true
    is RustType.Container -> this.member.contains(t)
    else -> false
}

inline fun <reified T : RustType.Container> RustType.stripOuter(): RustType = when (this) {
    is T -> this.member
    else -> this
}

/** Extracts the inner Reference type */
fun RustType.innerReference(): RustType? = when (this) {
    is RustType.Reference -> this
    is RustType.Container -> this.member.innerReference()
    else -> null
}

/** Wraps a type in Option if it isn't already */
fun RustType.asOptional(): RustType = when (this) {
    is RustType.Option -> this
    else -> RustType.Option(this)
}

/**
 * Converts type to a reference
 *
 * For example:
 * - `String` -> `&String`
 * - `Option<T>` -> `Option<&T>`
 */
fun RustType.asRef(): RustType = when (this) {
    is RustType.Reference -> this
    is RustType.Option -> RustType.Option(member.asRef())
    else -> RustType.Reference(null, this)
}

/**
 * Converts type to its Deref target
 *
 * For example:
 * - `String` -> `str`
 * - `Option<String>` -> `Option<&str>`
 * - `Box<Something>` -> `&Something`
 */
fun RustType.asDeref(): RustType = when (this) {
    is RustType.Option -> if (member.isDeref()) {
        RustType.Option(member.asDeref().asRef())
    } else {
        this
    }

    is RustType.Box -> RustType.Reference(null, member)
    is RustType.String -> RustType.Opaque("str")
    is RustType.Vec -> RustType.Slice(member)
    else -> this
}

/** Returns true if the type implements Deref */
fun RustType.isDeref(): Boolean = when (this) {
    is RustType.Box -> true
    is RustType.String -> true
    is RustType.Vec -> true
    else -> false
}

/** Returns true if the type implements Copy */
fun RustType.isCopy(): Boolean = when (this) {
    is RustType.Float -> true
    is RustType.Integer -> true
    is RustType.Reference -> true
    is RustType.Bool -> true
    is RustType.Slice -> true
    is RustType.Option -> this.member.isCopy()
    else -> false
}

/** Returns true if the type implements Eq */
fun RustType.isEq(): Boolean = when (this) {
    is RustType.Integer -> true
    is RustType.Bool -> true
    is RustType.String -> true
    is RustType.Unit -> true
    is RustType.Container -> this.member.isEq()
    else -> false
}

enum class Visibility {
    PRIVATE, PUBCRATE, PUBLIC;

    companion object {
        fun publicIf(condition: Boolean, ifNot: Visibility): Visibility = if (condition) {
            PUBLIC
        } else {
            ifNot
        }
    }

    fun toRustQualifier(): String = when (this) {
        PRIVATE -> ""
        PUBCRATE -> "pub(crate)"
        PUBLIC -> "pub"
    }
}

/**
 * Meta information about a Rust construction (field, struct, or enum).
 */
data class RustMetadata(
    val derives: Set<RuntimeType> = setOf(),
    val additionalAttributes: List<Attribute> = listOf(),
    val visibility: Visibility = Visibility.PRIVATE,
) {
    fun withDerives(vararg newDerives: RuntimeType): RustMetadata =
        this.copy(derives = derives + newDerives)

    fun withoutDerives(vararg withoutDerives: RuntimeType) =
        this.copy(derives = derives - withoutDerives.toSet())

    fun renderAttributes(writer: RustWriter): RustMetadata {
        val (deriveHelperAttrs, otherAttrs) = additionalAttributes.partition { it.isDeriveHelper }
        otherAttrs.forEach {
            it.render(writer)
        }

        Attribute(derive(derives)).render(writer)

        // Derive helper attributes must come after derive, see https://github.com/rust-lang/rust/issues/79202
        deriveHelperAttrs.forEach {
            it.render(writer)
        }
        return this
    }

    private fun renderVisibility(writer: RustWriter): RustMetadata {
        writer.writeInline(
            when (visibility) {
                Visibility.PRIVATE -> ""
                Visibility.PUBCRATE -> "pub(crate) "
                Visibility.PUBLIC -> "pub "
            },
        )
        return this
    }

    fun render(writer: RustWriter) {
        renderAttributes(writer)
        renderVisibility(writer)
    }

    /**
     * If `true`, the Rust symbol that this metadata references derives a `Debug` implementation.
     * If `false`, then it doesn't.
     */
    fun hasDebugDerive(): Boolean {
        return derives.contains(RuntimeType.Debug)
    }
}

data class Argument(val argument: String, val value: String, val type: String)

/**
 * AttributeKind differentiates between the two kinds of attribute macros: inner and outer.
 * See the variant docs for more info, and the official Rust [Attribute Macro](https://doc.rust-lang.org/reference/attributes.html)
 * for even MORE info.
 */
enum class AttributeKind {
    /**
     * Inner attributes, written with a bang (!) after the hash (#), apply to the item that the attribute is declared within.
     */
    Inner,

    /**
     * Outer attributes, written without the bang after the hash, apply to the thing that follows the attribute.
     */
    Outer,
}

/**
 * [Attributes](https://doc.rust-lang.org/reference/attributes.html) are general free form metadata
 * that are interpreted by the compiler.
 *
 * If the attribute is a "derive helper", such as  `#[serde]`, set `isDeriveHelper` to `true` so it is sorted correctly after
 * the derive attribute is rendered. (See https://github.com/rust-lang/rust/issues/79202 for why sorting matters.)
 *
 * For example:
 * ```rust
 * #[allow(missing_docs)] // <-- this is an attribute, and it is not a derive helper
 * #[derive(Clone, PartialEq, Serialize)] // <-- this is an attribute
 * #[serde(serialize_with = "abc")] // <-- this attribute is a derive helper because the `Serialize` derive uses it
 * struct Abc {
 *   a: i64
 * }
 * ```
 */
class Attribute(val inner: Writable, val isDeriveHelper: Boolean = false) {
    constructor(str: String) : this(writable(str))
    constructor(str: String, isDeriveHelper: Boolean) : this(writable(str), isDeriveHelper)
    constructor(runtimeType: RuntimeType) : this(runtimeType.writable)

    fun render(writer: RustWriter, attributeKind: AttributeKind = AttributeKind.Outer) {
        // Writing "#[]" with nothing inside it is meaningless
        if (inner.isNotEmpty()) {
            when (attributeKind) {
                AttributeKind.Inner -> writer.rust("##![#W]", inner)
                AttributeKind.Outer -> writer.rust("##[#W]", inner)
            }
        }
    }

    // These were supposed to be a part of companion object but we decided to move it out to here to avoid NPE
    // You can find the discussion here.
<<<<<<< HEAD
    // https://github.com/awslabs/smithy-rs/discussions/2248
    public fun serdeSerialize(): Attribute {
=======
    // https://github.com/smithy-lang/smithy-rs/discussions/2248
    public fun SerdeSerialize(): Attribute {
>>>>>>> 75b4c351
        return Attribute(cfgAttr(all(writable("aws_sdk_unstable"), feature("serde-serialize")), derive(RuntimeType.SerdeSerialize)))
    }
    public fun serdeDeserialize(): Attribute {
        return Attribute(cfgAttr(all(writable("aws_sdk_unstable"), feature("serde-deserialize")), derive(RuntimeType.SerdeDeserialize)))
    }

    public fun serdeSkip(): Attribute {
        return Attribute(cfgAttr(all(writable("aws_sdk_unstable"), any(feature("serde-serialize"), feature("serde-deserialize"))), serde("skip")))
    }

    public fun serdeSerializeOrDeserialize(): Attribute {
        return Attribute(cfg(all(writable("aws_sdk_unstable"), any(feature("serde-serialize"), feature("serde-deserialize")))))
    }

    companion object {
        val AllowNeedlessQuestionMark = Attribute(allow("clippy::needless_question_mark"))
        val AllowClippyBoxedLocal = Attribute(allow("clippy::boxed_local"))
        val AllowClippyLetAndReturn = Attribute(allow("clippy::let_and_return"))
        val AllowClippyNeedlessBorrow = Attribute(allow("clippy::needless_borrow"))
        val AllowClippyNewWithoutDefault = Attribute(allow("clippy::new_without_default"))
        val AllowClippyUnnecessaryWraps = Attribute(allow("clippy::unnecessary_wraps"))
        val AllowClippyUselessConversion = Attribute(allow("clippy::useless_conversion"))
        val AllowClippyUnnecessaryLazyEvaluations = Attribute(allow("clippy::unnecessary_lazy_evaluations"))
        val AllowClippyTooManyArguments = Attribute(allow("clippy::too_many_arguments"))
        val AllowDeadCode = Attribute(allow("dead_code"))
        val AllowDeprecated = Attribute(allow("deprecated"))
        val AllowIrrefutableLetPatterns = Attribute(allow("irrefutable_let_patterns"))
        val AllowMissingDocs = Attribute(allow("missing_docs"))
        val AllowNonSnakeCase = Attribute(allow("non_snake_case"))
        val AllowUnreachableCode = Attribute(allow("unreachable_code"))
        val AllowUnreachablePatterns = Attribute(allow("unreachable_patterns"))
        val AllowUnused = Attribute(allow("unused"))
        val AllowUnusedImports = Attribute(allow("unused_imports"))
        val AllowUnusedMut = Attribute(allow("unused_mut"))
        val AllowUnusedVariables = Attribute(allow("unused_variables"))
        val CfgTest = Attribute(cfg("test"))
        val DenyMissingDocs = Attribute(deny("missing_docs"))
        val DocHidden = Attribute(doc("hidden"))
        val DocInline = Attribute(doc("inline"))
        val NoImplicitPrelude = Attribute("no_implicit_prelude")
        fun shouldPanic(expectedMessage: String) =
            Attribute(macroWithArgs("should_panic", "expected = ${expectedMessage.dq()}"))

        val Test = Attribute("test")
        val TokioTest = Attribute(RuntimeType.Tokio.resolve("test").writable)
        val AwsSdkUnstableAttribute = Attribute(cfg("aws_sdk_unstable"))

        /**
         * [non_exhaustive](https://doc.rust-lang.org/reference/attributes/type_system.html#the-non_exhaustive-attribute)
         * indicates that more fields may be added in the future
         */
        val NonExhaustive = Attribute("non_exhaustive")

        /**
         * Mark the following type as deprecated. If you know why and in what version something was deprecated, then
         * using [deprecated] is preferred.
         */
        val Deprecated = Attribute("deprecated")

        private fun macroWithArgs(name: String, vararg args: RustWriter.() -> Unit): Writable = {
            // Macros that require args can't be empty
            if (args.isNotEmpty()) {
                rustInline("$name(#W)", args.toList().join(", "))
            }
        }

        private fun macroWithArgs(name: String, vararg args: String): Writable = {
            // Macros that require args can't be empty
            if (args.isNotEmpty()) {
                rustInline("$name(${args.joinToString(", ")})")
            }
        }

        fun all(vararg attrMacros: Writable): Writable = macroWithArgs("all", *attrMacros)
        fun cfgAttr(vararg attrMacros: Writable): Writable = macroWithArgs("cfg_attr", *attrMacros)

        fun allow(lints: Collection<String>): Writable = macroWithArgs("allow", *lints.toTypedArray())
        fun allow(vararg lints: String): Writable = macroWithArgs("allow", *lints)
        fun deny(vararg lints: String): Writable = macroWithArgs("deny", *lints)
        fun serde(vararg lints: String): Writable = macroWithArgs("serde", *lints)
        fun any(vararg attrMacros: Writable): Writable = macroWithArgs("any", *attrMacros)
        fun cfg(vararg attrMacros: Writable): Writable = macroWithArgs("cfg", *attrMacros)
        fun cfg(vararg attrMacros: String): Writable = macroWithArgs("cfg", *attrMacros)
        fun doc(vararg attrMacros: Writable): Writable = macroWithArgs("doc", *attrMacros)
        fun doc(str: String): Writable = macroWithArgs("doc", writable(str))
        fun not(vararg attrMacros: Writable): Writable = macroWithArgs("not", *attrMacros)

        fun feature(feature: String) = writable("feature = ${feature.dq()}")
        fun featureGate(featureName: String): Attribute {
            return Attribute(cfg(feature(featureName)))
        }

        fun deprecated(since: String? = null, note: String? = null): Writable {
            val optionalFields = mutableListOf<Writable>()
            if (!note.isNullOrEmpty()) {
                optionalFields.add(pair("note" to note.dq()))
            }

            if (!since.isNullOrEmpty()) {
                optionalFields.add(pair("since" to since.dq()))
            }

            return {
                rustInline("deprecated")
                if (optionalFields.isNotEmpty()) {
                    rustInline("(#W)", optionalFields.join(", "))
                }
            }
        }

        fun derive(vararg runtimeTypes: RuntimeType): Writable = {
            // Empty derives are meaningless
            if (runtimeTypes.isNotEmpty()) {
                // Sorted derives look nicer than unsorted, and it makes test output easier to predict
                val writables = runtimeTypes.sortedBy { it.path }.map { it.writable }.join(", ")
                rustInline("derive(#W)", writables)
            }
        }

        fun attributeWithStringAsArgument(runtimeType: RuntimeType, comment: String): Writable = {
            // Sorted derives look nicer than unsorted, and it makes test output easier to predict
            rustInline("#W(\"$comment\")", runtimeType.writable)
        }

        fun derive(runtimeTypes: Collection<RuntimeType>): Writable = derive(*runtimeTypes.toTypedArray())

        fun pair(pair: Pair<String, String>): Writable = {
            val (key, value) = pair
            rustInline("$key = $value")
        }
    }
}

/** Render all attributes in this list, one after another */
fun Collection<Attribute>.render(writer: RustWriter) {
    for (attr in this) {
        attr.render(writer)
    }
}<|MERGE_RESOLUTION|>--- conflicted
+++ resolved
@@ -485,13 +485,8 @@
 
     // These were supposed to be a part of companion object but we decided to move it out to here to avoid NPE
     // You can find the discussion here.
-<<<<<<< HEAD
     // https://github.com/awslabs/smithy-rs/discussions/2248
-    public fun serdeSerialize(): Attribute {
-=======
-    // https://github.com/smithy-lang/smithy-rs/discussions/2248
     public fun SerdeSerialize(): Attribute {
->>>>>>> 75b4c351
         return Attribute(cfgAttr(all(writable("aws_sdk_unstable"), feature("serde-serialize")), derive(RuntimeType.SerdeSerialize)))
     }
     public fun serdeDeserialize(): Attribute {
