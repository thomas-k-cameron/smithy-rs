/*
 * Copyright Amazon.com, Inc. or its affiliates. All Rights Reserved.
 * SPDX-License-Identifier: Apache-2.0
 */

package software.amazon.smithy.rust.codegen.core.smithy.generators

import org.junit.jupiter.api.Assertions
import org.junit.jupiter.api.Test
import software.amazon.smithy.codegen.core.Symbol
import software.amazon.smithy.model.Model
import software.amazon.smithy.model.knowledge.NullableIndex
import software.amazon.smithy.model.shapes.Shape
import software.amazon.smithy.model.shapes.StructureShape
import software.amazon.smithy.rust.codegen.core.rustlang.Attribute.Companion.AllowDeprecated
import software.amazon.smithy.rust.codegen.core.rustlang.RustWriter
import software.amazon.smithy.rust.codegen.core.rustlang.implBlock
import software.amazon.smithy.rust.codegen.core.rustlang.rust
import software.amazon.smithy.rust.codegen.core.rustlang.rustTemplate
import software.amazon.smithy.rust.codegen.core.smithy.Default
import software.amazon.smithy.rust.codegen.core.smithy.RustSymbolProvider
import software.amazon.smithy.rust.codegen.core.smithy.WrappingSymbolProvider
import software.amazon.smithy.rust.codegen.core.smithy.setDefault
import software.amazon.smithy.rust.codegen.core.testutil.TestWorkspace
import software.amazon.smithy.rust.codegen.core.testutil.asSmithyModel
import software.amazon.smithy.rust.codegen.core.testutil.compileAndTest
import software.amazon.smithy.rust.codegen.core.testutil.testSymbolProvider
import software.amazon.smithy.rust.codegen.core.testutil.unitTest
<<<<<<< HEAD
import kotlin.io.path.extension
import kotlin.io.path.readText
=======
import software.amazon.smithy.rust.codegen.core.util.lookup
>>>>>>> a42c818b

internal class BuilderGeneratorTest {
    private val model = StructureGeneratorTest.model
    private val inner = StructureGeneratorTest.inner
    private val struct = StructureGeneratorTest.struct
    private val credentials = StructureGeneratorTest.credentials
    private val secretStructure = StructureGeneratorTest.secretStructure
    private val errorStruct = StructureGeneratorTest.error

    @Test
    fun `generate builders`() {
        val provider = testSymbolProvider(model)
        val project = TestWorkspace.testProject(provider)
        project.moduleFor(inner) {
            rust("##![allow(deprecated)]")
            generator(model, provider, this, inner).render()
            generator(model, provider, this, struct).render()
            implBlock(provider.toSymbol(struct)) {
                BuilderGenerator.renderConvenienceMethod(this, provider, struct)
            }
            unitTest("generate_builders") {
                rust(
                    """
                    let my_struct_builder = MyStruct::builder().byte_value(4).foo("hello!");
                    assert_eq!(*my_struct_builder.get_byte_value(), Some(4));

                    let my_struct = my_struct_builder.build();
                    assert_eq!(my_struct.foo.unwrap(), "hello!");
                    assert_eq!(my_struct.bar, 0);
                    """,
                )
            }
        }
        project.withModule(provider.moduleForBuilder(struct)) {
            BuilderGenerator(model, provider, struct, emptyList()).render(this)
        }
        project.compileAndTest()
    }

    @Test
    fun `generate fallible builders`() {
        val baseProvider = testSymbolProvider(StructureGeneratorTest.model)
        val provider = object : WrappingSymbolProvider(baseProvider) {
            override fun toSymbol(shape: Shape): Symbol {
                return baseProvider.toSymbol(shape).toBuilder().setDefault(Default.NoDefault).build()
            }
        }
        val project = TestWorkspace.testProject(provider)

        project.moduleFor(StructureGeneratorTest.struct) {
            AllowDeprecated.render(this)
            generator(model, provider, this, inner).render()
            generator(model, provider, this, struct).render()
            implBlock(provider.toSymbol(struct)) {
                BuilderGenerator.renderConvenienceMethod(this, provider, struct)
            }
            unitTest("generate_fallible_builders") {
                rust(
                    """
                    let my_struct = MyStruct::builder().byte_value(4).foo("hello!").bar(0).build().expect("required field was not provided");
                    assert_eq!(my_struct.foo.unwrap(), "hello!");
                    assert_eq!(my_struct.bar, 0);
                    """,
                )
            }
        }
        project.withModule(provider.moduleForBuilder(struct)) {
            BuilderGenerator(model, provider, struct, emptyList()).render(this)
        }
        project.compileAndTest()
    }

    private fun generator(model: Model, provider: RustSymbolProvider, writer: RustWriter, shape: StructureShape) = StructureGenerator(model, provider, writer, shape, emptyList(), StructSettings(flattenVecAccessors = true))

    @Test
    fun `builder for a struct with sensitive fields should implement the debug trait as such`() {
        val provider = testSymbolProvider(model)
        val project = TestWorkspace.testProject(provider)
        project.moduleFor(credentials) {
            generator(model, provider, this, credentials).render()
            implBlock(provider.toSymbol(credentials)) {
                BuilderGenerator.renderConvenienceMethod(this, provider, credentials)
            }
            unitTest("sensitive_fields") {
                rust(
                    """
                    let builder = Credentials::builder()
                        .username("admin")
                        .password("pswd")
                        .secret_key("12345");
                         assert_eq!(format!("{:?}", builder), "Builder { username: Some(\"admin\"), password: \"*** Sensitive Data Redacted ***\", secret_key: \"*** Sensitive Data Redacted ***\" }");
                    """,
                )
            }
        }
        project.withModule(provider.moduleForBuilder(credentials)) {
            BuilderGenerator(model, provider, credentials, emptyList()).render(this)
        }
        project.compileAndTest()
    }

    @Test
    fun `builder for a sensitive struct should implement the debug trait as such`() {
        val provider = testSymbolProvider(model)
        val project = TestWorkspace.testProject(provider)
        project.moduleFor(secretStructure) {
            generator(model, provider, this, secretStructure).render()
            implBlock(provider.toSymbol(secretStructure)) {
                BuilderGenerator.renderConvenienceMethod(this, provider, secretStructure)
            }
            unitTest("sensitive_struct") {
                rust(
                    """
                    let builder = SecretStructure::builder()
                        .secret_field("secret");
                    assert_eq!(format!("{:?}", builder), "Builder { secret_field: \"*** Sensitive Data Redacted ***\" }");
                    """,
                )
            }
        }
        project.withModule(provider.moduleForBuilder(secretStructure)) {
            BuilderGenerator(model, provider, secretStructure, emptyList()).render(this)
        }
        project.compileAndTest()
    }

    @Test
<<<<<<< HEAD
    fun `don't add serde to error types`() {
        val provider = testSymbolProvider(model)
        val project = TestWorkspace.testProject(provider)
        project.moduleFor(errorStruct) {
            rust("##![allow(deprecated)]")
            StructureGenerator(model, provider, this, errorStruct, emptyList()).render()
            implBlock(provider.toSymbol(errorStruct)) {
                BuilderGenerator.renderConvenienceMethod(this, provider, errorStruct)
            }
        }
        project.withModule(provider.moduleForBuilder(errorStruct)) {
            BuilderGenerator(model, provider, errorStruct, emptyList()).render(this)
        }
        project.compileAndTest()

        // checks if there is a serde derive in the code
        project.generatedFiles().forEach {
            if (it.extension == "rs") {
                val file = project.baseDir.resolve(it).toFile().readText()
                Assertions.assertFalse(file.contains("serde::"))
            }
        }
=======
    fun `it supports nonzero defaults`() {
        val model = """
            namespace com.test
            structure MyStruct {
              @default(0)
              @required
              zeroDefault: Integer
              @required
              @default(1)
              oneDefault: OneDefault
              @required
              @default("")
              defaultEmpty: String
              @required
              @default("some-value")
              defaultValue: String
              @required
              anActuallyRequiredField: Integer
              @required
              @default([])
              emptyList: StringList
              noDefault: String
              @default(true)
              @required
              defaultDocument: Document

              @default([])
              @required
              listDocument: Document

              @default(0)
              zero_timestamp: Timestamp

              @default(1)
              one_timestamp: Timestamp

              @default("abc")
              blob_abc: Blob
            }
            list StringList {
                member: String
            }
            @default(1)
            integer OneDefault

        """.asSmithyModel(smithyVersion = "2.0")

        val provider = testSymbolProvider(
            model,
            rustReservedWordConfig = StructureGeneratorTest.rustReservedWordConfig,
            nullabilityCheckMode = NullableIndex.CheckMode.CLIENT_CAREFUL,
        )
        val project = TestWorkspace.testProject(provider)
        val shape: StructureShape = model.lookup("com.test#MyStruct")
        project.useShapeWriter(shape) {
            generator(model, provider, this, shape).render()
            BuilderGenerator(model, provider, shape, listOf()).render(this)
            unitTest("test_defaults") {
                rustTemplate(
                    """
                    let s = Builder::default().an_actually_required_field(5).build().unwrap();
                    assert_eq!(s.zero_default(), 0);
                    assert_eq!(s.default_empty(), "");
                    assert_eq!(s.default_value(), "some-value");
                    assert_eq!(s.one_default(), 1);
                    assert!(s.empty_list().is_empty());
                    assert_eq!(s.an_actually_required_field(), 5);
                    assert_eq!(s.no_default(), None);
                    assert_eq!(s.default_document().as_bool().unwrap(), true);
                    assert_eq!(s.list_document().as_array().expect("empty list"), &[]);
                    assert_eq!(std::str::from_utf8(s.blob_abc().as_ref()).expect("invalid blob"), "abc");
                    assert_eq!(s.zero_timestamp().secs(), 0);
                    assert_eq!(s.one_timestamp().secs(), 1);
                    """,
                    "Struct" to provider.toSymbol(shape),
                )
            }
        }
        project.compileAndTest()
>>>>>>> a42c818b
    }
}<|MERGE_RESOLUTION|>--- conflicted
+++ resolved
@@ -26,12 +26,9 @@
 import software.amazon.smithy.rust.codegen.core.testutil.compileAndTest
 import software.amazon.smithy.rust.codegen.core.testutil.testSymbolProvider
 import software.amazon.smithy.rust.codegen.core.testutil.unitTest
-<<<<<<< HEAD
 import kotlin.io.path.extension
 import kotlin.io.path.readText
-=======
 import software.amazon.smithy.rust.codegen.core.util.lookup
->>>>>>> a42c818b
 
 internal class BuilderGeneratorTest {
     private val model = StructureGeneratorTest.model
@@ -159,7 +156,6 @@
     }
 
     @Test
-<<<<<<< HEAD
     fun `don't add serde to error types`() {
         val provider = testSymbolProvider(model)
         val project = TestWorkspace.testProject(provider)
@@ -182,7 +178,8 @@
                 Assertions.assertFalse(file.contains("serde::"))
             }
         }
-=======
+        
+    @Test
     fun `it supports nonzero defaults`() {
         val model = """
             namespace com.test
@@ -262,6 +259,5 @@
             }
         }
         project.compileAndTest()
->>>>>>> a42c818b
-    }
+      }
 }