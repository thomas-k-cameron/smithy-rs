[package]
name = "aws-smithy-runtime"
version = "0.0.0-smithy-rs-head"
authors = ["AWS Rust SDK Team <aws-sdk-rust@amazon.com>", "Zelda Hessler <zhessler@amazon.com>"]
description = "The new smithy runtime crate"
edition = "2021"
license = "Apache-2.0"
repository = "https://github.com/awslabs/smithy-rs"

# See more keys and their definitions at https://doc.rust-lang.org/cargo/reference/manifest.html

[features]
http-auth = ["aws-smithy-runtime-api/http-auth"]
anonymous-auth = []
test-util = ["dep:aws-smithy-protocol-test"]

[dependencies]
aws-smithy-async = { path = "../aws-smithy-async" }
aws-smithy-client = { path = "../aws-smithy-client" }
aws-smithy-http = { path = "../aws-smithy-http" }
aws-smithy-protocol-test = { path = "../aws-smithy-protocol-test", optional = true }
aws-smithy-runtime-api = { path = "../aws-smithy-runtime-api" }
aws-smithy-types = { path = "../aws-smithy-types" }
bytes = "1"
http = "0.2.8"
http-body = "0.4.5"
pin-project-lite = "0.2.7"
pin-utils = "0.1.0"
tokio = { version = "1.25", features = [] }
<<<<<<< HEAD
tracing = "0.1"
ciborium = "0.2.1"
=======
tracing = "0.1.37"
>>>>>>> 7347c584

[dev-dependencies]
aws-smithy-async = { path = "../aws-smithy-async", features = ["rt-tokio", "test-util"] }
tokio = { version = "1.25", features = ["macros", "rt", "test-util"] }
tracing-subscriber = { version = "0.3.15", features = ["env-filter"] }
tracing-test = "0.2.1"

[package.metadata.docs.rs]
all-features = true
targets = ["x86_64-unknown-linux-gnu"]
rustdoc-args = ["--cfg", "docsrs"]
# End of docs.rs metadata<|MERGE_RESOLUTION|>--- conflicted
+++ resolved
@@ -27,12 +27,8 @@
 pin-project-lite = "0.2.7"
 pin-utils = "0.1.0"
 tokio = { version = "1.25", features = [] }
-<<<<<<< HEAD
-tracing = "0.1"
+tracing = "0.1.37"
 ciborium = "0.2.1"
-=======
-tracing = "0.1.37"
->>>>>>> 7347c584
 
 [dev-dependencies]
 aws-smithy-async = { path = "../aws-smithy-async", features = ["rt-tokio", "test-util"] }
