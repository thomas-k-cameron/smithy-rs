--- conflicted
+++ resolved
@@ -12,23 +12,17 @@
 num-integer = "0.1.44"
 ryu = "1.0.5"
 time = { version = "0.3.4", features = ["parsing"] }
-<<<<<<< HEAD
 serde = { version = "1", features = ["derive"] }
-=======
 base64-simd = "0.7"
->>>>>>> b2b8e7e4
 
 [dev-dependencies]
 base64 = "0.13.0"
 lazy_static = "1.4"
 proptest = "1"
 serde_json = "1"
-<<<<<<< HEAD
 ciborium = "0.2.0"
-=======
 criterion = "0.4"
 rand = "0.8.4"
->>>>>>> b2b8e7e4
 
 [package.metadata.docs.rs]
 all-features = true
@@ -36,13 +30,10 @@
 rustdoc-args = ["--cfg", "docsrs"]
 # End of docs.rs metadata
 
-<<<<<<< HEAD
 [features]
 "unstable" = []
 "serialize" = []
 "deserialize" = []
-=======
 [[bench]]
 name = "base64"
-harness = false
->>>>>>> b2b8e7e4
+harness = false