--- conflicted
+++ resolved
@@ -4,11 +4,8 @@
  */
 
 use crate::Number;
-<<<<<<< HEAD
-=======
 use std::borrow::Cow;
 use std::collections::HashMap;
->>>>>>> bbe9d52a
 
 #[cfg(any(
     all(aws_sdk_unstable, feature = "serde-deserialize"),
@@ -24,7 +21,6 @@
 /// Open content is useful for modeling unstructured data that has no schema, data that can't be
 /// modeled using rigid types, or data that has a schema that evolves outside of the purview of a model.
 /// The serialization format of a document is an implementation detail of a protocol.
-<<<<<<< HEAD
 #[derive(Debug, Clone, PartialEq)]
 #[cfg_attr(
     all(aws_sdk_unstable, feature = "serde-serialize"),
@@ -41,9 +37,7 @@
     ),
     serde(untagged)
 )]
-=======
 #[derive(Clone, Debug, PartialEq)]
->>>>>>> bbe9d52a
 pub enum Document {
     /// JSON object
     Object(HashMap<String, Document>),
@@ -224,7 +218,6 @@
     }
 }
 
-<<<<<<< HEAD
 /* ANCHOR END: document */
 
 #[cfg(test)]
@@ -279,16 +272,5 @@
         assert_eq!(serde_json::to_value(&obj).unwrap(), json.unwrap());
         let doc: Result<Document, _> = serde_json::from_str(target_file);
         assert_eq!(obj, doc.unwrap());
-=======
-impl From<f64> for Document {
-    fn from(value: f64) -> Self {
-        Document::Number(Number::Float(value))
-    }
-}
-
-impl From<Number> for Document {
-    fn from(value: Number) -> Self {
-        Document::Number(value)
->>>>>>> bbe9d52a
-    }
+  }
 }