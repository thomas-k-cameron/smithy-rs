--- conflicted
+++ resolved
@@ -3,17 +3,6 @@
  * SPDX-License-Identifier: Apache-2.0
  */
 
-<<<<<<< HEAD
-#[cfg(all(
-    aws_sdk_unstable,
-    any(feature = "serde-deserialize", feature = "serde-serialize")
-))]
-use crate::base64;
-#[cfg(all(aws_sdk_unstable, feature = "serde-serialize"))]
-use serde::Serialize;
-#[cfg(all(aws_sdk_unstable, feature = "serde-deserialize"))]
-use serde::{de::Visitor, Deserialize};
-=======
 #[cfg(aws_sdk_unstable)]
 use impl_serde::*;
 #[cfg(aws_sdk_unstable)]
@@ -25,7 +14,6 @@
     #[cfg(feature = "serde-deserialize")]
     pub use serde::{de::Visitor, Deserialize};
 }
->>>>>>> 33db0d15
 
 /// Binary Blob Type
 ///
@@ -128,11 +116,7 @@
     feature = "serde-serialize",
     feature = "serde-deserialize"
 ))]
-<<<<<<< HEAD
-mod test {
-=======
 mod test_serde {
->>>>>>> 33db0d15
     use crate::Blob;
     use serde::{Deserialize, Serialize};
     use std::collections::HashMap;
