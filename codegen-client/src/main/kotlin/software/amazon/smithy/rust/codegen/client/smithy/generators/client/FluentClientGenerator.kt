/*
 * Copyright Amazon.com, Inc. or its affiliates. All Rights Reserved.
 * SPDX-License-Identifier: Apache-2.0
 */

package software.amazon.smithy.rust.codegen.client.smithy.generators.client

import software.amazon.smithy.codegen.core.SymbolProvider
import software.amazon.smithy.model.Model
import software.amazon.smithy.model.knowledge.TopDownIndex
import software.amazon.smithy.model.shapes.MemberShape
import software.amazon.smithy.model.shapes.OperationShape
import software.amazon.smithy.model.shapes.StructureShape
import software.amazon.smithy.model.traits.DocumentationTrait
import software.amazon.smithy.rust.codegen.client.smithy.ClientCodegenContext
import software.amazon.smithy.rust.codegen.client.smithy.ClientRustModule
import software.amazon.smithy.rust.codegen.client.smithy.featureGatedCustomizeModule
import software.amazon.smithy.rust.codegen.client.smithy.generators.PaginatorGenerator
import software.amazon.smithy.rust.codegen.client.smithy.generators.isPaginated
import software.amazon.smithy.rust.codegen.core.rustlang.Attribute
import software.amazon.smithy.rust.codegen.core.rustlang.Attribute.Companion.derive
import software.amazon.smithy.rust.codegen.core.rustlang.EscapeFor
import software.amazon.smithy.rust.codegen.core.rustlang.RustModule
import software.amazon.smithy.rust.codegen.core.rustlang.RustReservedWords
import software.amazon.smithy.rust.codegen.core.rustlang.RustType
import software.amazon.smithy.rust.codegen.core.rustlang.RustWriter
import software.amazon.smithy.rust.codegen.core.rustlang.asArgumentType
import software.amazon.smithy.rust.codegen.core.rustlang.asOptional
import software.amazon.smithy.rust.codegen.core.rustlang.deprecatedShape
import software.amazon.smithy.rust.codegen.core.rustlang.docLink
import software.amazon.smithy.rust.codegen.core.rustlang.docs
import software.amazon.smithy.rust.codegen.core.rustlang.documentShape
import software.amazon.smithy.rust.codegen.core.rustlang.escape
import software.amazon.smithy.rust.codegen.core.rustlang.normalizeHtml
import software.amazon.smithy.rust.codegen.core.rustlang.qualifiedName
import software.amazon.smithy.rust.codegen.core.rustlang.render
import software.amazon.smithy.rust.codegen.core.rustlang.rustBlockTemplate
import software.amazon.smithy.rust.codegen.core.rustlang.rustTemplate
import software.amazon.smithy.rust.codegen.core.rustlang.rustTypeParameters
import software.amazon.smithy.rust.codegen.core.rustlang.stripOuter
import software.amazon.smithy.rust.codegen.core.rustlang.writable
import software.amazon.smithy.rust.codegen.core.smithy.RuntimeType
import software.amazon.smithy.rust.codegen.core.smithy.RustCrate
import software.amazon.smithy.rust.codegen.core.smithy.RustSymbolProvider
import software.amazon.smithy.rust.codegen.core.smithy.customize.writeCustomizations
import software.amazon.smithy.rust.codegen.core.smithy.expectRustMetadata
import software.amazon.smithy.rust.codegen.core.smithy.generators.setterName
import software.amazon.smithy.rust.codegen.core.smithy.rustType
import software.amazon.smithy.rust.codegen.core.util.inputShape
import software.amazon.smithy.rust.codegen.core.util.orNull
import software.amazon.smithy.rust.codegen.core.util.outputShape
import software.amazon.smithy.rust.codegen.core.util.toSnakeCase

class FluentClientGenerator(
    private val codegenContext: ClientCodegenContext,
    private val reexportSmithyClientBuilder: Boolean = true,
    private val generics: FluentClientGenerics = FlexibleClientGenerics(
        connectorDefault = null,
        middlewareDefault = null,
        retryDefault = RuntimeType.smithyClient(codegenContext.runtimeConfig).resolve("retry::Standard"),
        client = RuntimeType.smithyClient(codegenContext.runtimeConfig),
    ),
    private val customizations: List<FluentClientCustomization> = emptyList(),
    private val retryClassifier: RuntimeType = RuntimeType.smithyHttp(codegenContext.runtimeConfig).resolve("retry::DefaultResponseRetryClassifier"),
) {
    companion object {
        fun clientOperationFnName(operationShape: OperationShape, symbolProvider: RustSymbolProvider): String =
            RustReservedWords.escapeIfNeeded(symbolProvider.toSymbol(operationShape).name.toSnakeCase())
        fun clientOperationModuleName(operationShape: OperationShape, symbolProvider: RustSymbolProvider): String =
            RustReservedWords.escapeIfNeeded(
                symbolProvider.toSymbol(operationShape).name.toSnakeCase(),
                EscapeFor.ModuleName,
            )
    }

    private val serviceShape = codegenContext.serviceShape
    private val operations =
        TopDownIndex.of(codegenContext.model).getContainedOperations(serviceShape).sortedBy { it.id }
    private val symbolProvider = codegenContext.symbolProvider
    private val model = codegenContext.model
    private val runtimeConfig = codegenContext.runtimeConfig
    private val core = FluentClientCore(model)

    fun render(crate: RustCrate) {
        renderFluentClient(crate)

        operations.forEach { operation ->
            crate.withModule(operation.fluentBuilderModule(codegenContext, symbolProvider)) {
                renderFluentBuilder(operation)
            }
        }

        CustomizableOperationGenerator(codegenContext, generics).render(crate)
    }

    private fun renderFluentClient(crate: RustCrate) {
        crate.withModule(ClientRustModule.client) {
            if (!codegenContext.settings.codegenConfig.enableNewCrateOrganizationScheme || reexportSmithyClientBuilder) {
                rustTemplate(
                    """
                    ##[doc(inline)]
                    pub use #{client}::Builder;
                    """,
                    "client" to RuntimeType.smithyClient(runtimeConfig),
                )
            }
            rustTemplate(
                """
                ##[derive(Debug)]
                pub(crate) struct Handle#{generics_decl:W} {
                    pub(crate) client: #{client}::Client#{smithy_inst:W},
                    pub(crate) conf: crate::Config,
                }

                #{client_docs:W}
                ##[derive(std::fmt::Debug)]
                pub struct Client#{generics_decl:W} {
                    handle: std::sync::Arc<Handle${generics.inst}>
                }

                impl${generics.inst} std::clone::Clone for Client${generics.inst} {
                    fn clone(&self) -> Self {
                        Self { handle: self.handle.clone() }
                    }
                }

                impl${generics.inst} From<#{client}::Client#{smithy_inst:W}> for Client${generics.inst} {
                    fn from(client: #{client}::Client#{smithy_inst:W}) -> Self {
                        Self::with_config(client, crate::Config::builder().build())
                    }
                }

                impl${generics.inst} Client${generics.inst} {
                    /// Creates a client with the given service configuration.
                    pub fn with_config(client: #{client}::Client#{smithy_inst:W}, conf: crate::Config) -> Self {
                        Self {
                            handle: std::sync::Arc::new(Handle {
                                client,
                                conf,
                            })
                        }
                    }

                    /// Returns the client's configuration.
                    pub fn conf(&self) -> &crate::Config {
                        &self.handle.conf
                    }
                }
                """,
                "generics_decl" to generics.decl,
                "smithy_inst" to generics.smithyInst,
                "client" to RuntimeType.smithyClient(runtimeConfig),
                "client_docs" to writable
                    {
                        customizations.forEach {
                            it.section(
                                FluentClientSection.FluentClientDocs(
                                    serviceShape,
                                ),
                            )(this)
                        }
                    },
            )
        }

        operations.forEach { operation ->
            val name = symbolProvider.toSymbol(operation).name
            val fnName = clientOperationFnName(operation, symbolProvider)
            val moduleName = clientOperationModuleName(operation, symbolProvider)

            val privateModule = RustModule.private(moduleName, parent = ClientRustModule.client)
            crate.withModule(privateModule) {
                rustBlockTemplate(
                    "impl${generics.inst} super::Client${generics.inst} #{bounds:W}",
                    "client" to RuntimeType.smithyClient(runtimeConfig),
                    "bounds" to generics.bounds,
                ) {
<<<<<<< HEAD
                    val fullPath = operation.fullyQualifiedFluentBuilder(codegenContext, symbolProvider)
                    val maybePaginated = if (operation.isPaginated(model)) {
                        "\n/// This operation supports pagination; See [`into_paginator()`]($fullPath::into_paginator)."
                    } else {
                        ""
                    }

                    val output = operation.outputShape(model)
                    val operationOk = symbolProvider.toSymbol(output)
                    val operationErr = symbolProvider.symbolForOperationError(operation)
=======
                    val outputType = symbolProvider.toSymbol(operation.outputShape(model))
                    val errorType = operation.errorSymbol(symbolProvider)
                    val operationFnName = clientOperationFnName(
                        operation,
                        symbolProvider,
                    )
                    // Have to use fully-qualified result here or else it could conflict with an op named Result
                    rustTemplate(
                        """
                        /// Creates a new `${operationSymbol.name}`.
                        pub(crate) fn new(handle: std::sync::Arc<super::Handle${generics.inst}>) -> Self {
                            Self { handle, inner: Default::default() }
                        }
>>>>>>> 52865bbd

                    val inputFieldsBody = generateOperationShapeDocs(
                        this,
                        codegenContext,
                        symbolProvider,
                        operation,
                        model,
                    ).joinToString("\n") { "///   - $it" }

                    val inputFieldsHead = if (inputFieldsBody.isNotEmpty()) {
                        "The fluent builder is configurable:\n"
                    } else {
                        "The fluent builder takes no input, just [`send`]($fullPath::send) it."
                    }

                    val outputFieldsBody =
                        generateShapeMemberDocs(this, symbolProvider, output, model).joinToString("\n") {
                            "///   - $it"
                        }

<<<<<<< HEAD
                    var outputFieldsHead = "On success, responds with [`${operationOk.name}`]($operationOk)"
                    if (outputFieldsBody.isNotEmpty()) {
                        outputFieldsHead += " with field(s):\n"
                    }

                    rustTemplate(
                        """
                        /// Constructs a fluent builder for the [`$name`]($fullPath) operation.$maybePaginated
=======
                        ##[#{Unstable}]
                        /// This function replaces the parameter with new one.
                        /// It is useful when you want to replace the existing data with de-serialized data.
                        /// ```rust
                        /// let deserialized_parameters: #{InputBuilderType}  = serde_json::from_str(parameters_written_in_json).unwrap();
                        /// let outcome: #{OperationOutput} = client.$operationFnName().set_fields(&deserialized_parameters).send().await;
                        /// ```
                        pub fn set_fields(mut self, data: #{InputBuilderType}) -> Self {
                            self.inner = data;
                            self
                        }

                        /// Sends the request and returns the response.
                        ///
                        /// If an error occurs, an `SdkError` will be returned with additional details that
                        /// can be matched against.
>>>>>>> 52865bbd
                        ///
                        /// - $inputFieldsHead$inputFieldsBody
                        /// - $outputFieldsHead$outputFieldsBody
                        /// - On failure, responds with [`SdkError<${operationErr.name}>`]($operationErr)
                        """,
<<<<<<< HEAD
=======
                        "Unstable" to Attribute.AwsSdkUnstableAttribute.inner,
                        "InputBuilderType" to input.builderSymbol(symbolProvider),
                        "ClassifyRetry" to RuntimeType.classifyRetry(runtimeConfig),
                        "OperationError" to errorType,
                        "OperationOutput" to outputType,
                        "SdkError" to RuntimeType.sdkError(runtimeConfig),
                        "SdkSuccess" to RuntimeType.sdkSuccess(runtimeConfig),
                        "send_bounds" to generics.sendBounds(operationSymbol, outputType, errorType, retryClassifier),
                        "customizable_op_type_params" to rustTypeParameters(
                            symbolProvider.toSymbol(operation),
                            retryClassifier,
                            generics.toRustGenerics(),
                        ),
>>>>>>> 52865bbd
                    )

                    // Write a deprecation notice if this operation is deprecated.
                    deprecatedShape(operation)

                    rustTemplate(
                        """
                        pub fn $fnName(&self) -> #{FluentBuilder}${generics.inst} {
                            #{FluentBuilder}::new(self.handle.clone())
                        }
                        """,
                        "FluentBuilder" to operation.fluentBuilderType(codegenContext, symbolProvider),
                    )
                }
            }
        }
    }

    private fun RustWriter.renderFluentBuilder(operation: OperationShape) {
        val operationSymbol = symbolProvider.toSymbol(operation)
        val input = operation.inputShape(model)
        val baseDerives = symbolProvider.toSymbol(input).expectRustMetadata().derives
        // Filter out any derive that isn't Clone. Then add a Debug derive
        val derives = baseDerives.filter { it == RuntimeType.Clone } + RuntimeType.Debug
        docs("Fluent builder constructing a request to `${operationSymbol.name}`.\n")

        val builderName = operation.fluentBuilderType(codegenContext, symbolProvider).name
        documentShape(operation, model, autoSuppressMissingDocs = false)
        deprecatedShape(operation)
        Attribute(derive(derives.toSet())).render(this)
        rustTemplate(
            """
            pub struct $builderName#{generics:W} {
                handle: std::sync::Arc<crate::client::Handle${generics.inst}>,
                inner: #{Inner}
            }
            """,
            "Inner" to symbolProvider.symbolForBuilder(input),
            "client" to RuntimeType.smithyClient(runtimeConfig),
            "generics" to generics.decl,
            "operation" to operationSymbol,
        )

        rustBlockTemplate(
            "impl${generics.inst} $builderName${generics.inst} #{bounds:W}",
            "client" to RuntimeType.smithyClient(runtimeConfig),
            "bounds" to generics.bounds,
        ) {
            val outputType = symbolProvider.toSymbol(operation.outputShape(model))
            val errorType = symbolProvider.symbolForOperationError(operation)

            // Have to use fully-qualified result here or else it could conflict with an op named Result
            rustTemplate(
                """
                /// Creates a new `${operationSymbol.name}`.
                pub(crate) fn new(handle: std::sync::Arc<crate::client::Handle${generics.inst}>) -> Self {
                    Self { handle, inner: Default::default() }
                }

                /// Consume this builder, creating a customizable operation that can be modified before being
                /// sent. The operation's inner [http::Request] can be modified as well.
                pub async fn customize(self) -> std::result::Result<
                    #{CustomizableOperation}#{customizable_op_type_params:W},
                    #{SdkError}<#{OperationError}>
                > #{send_bounds:W} {
                    let handle = self.handle.clone();
                    let operation = self.inner.build().map_err(#{SdkError}::construction_failure)?
                        .make_operation(&handle.conf)
                        .await
                        .map_err(#{SdkError}::construction_failure)?;
                    Ok(#{CustomizableOperation} { handle, operation })
                }

                /// Sends the request and returns the response.
                ///
                /// If an error occurs, an `SdkError` will be returned with additional details that
                /// can be matched against.
                ///
                /// By default, any retryable failures will be retried twice. Retry behavior
                /// is configurable with the [RetryConfig](aws_smithy_types::retry::RetryConfig), which can be
                /// set when configuring the client.
                pub async fn send(self) -> std::result::Result<#{OperationOutput}, #{SdkError}<#{OperationError}>>
                #{send_bounds:W} {
                    let op = self.inner.build().map_err(#{SdkError}::construction_failure)?
                        .make_operation(&self.handle.conf)
                        .await
                        .map_err(#{SdkError}::construction_failure)?;
                    self.handle.client.call(op).await
                }
                """,
                "CustomizableOperation" to codegenContext.featureGatedCustomizeModule().toType()
                    .resolve("CustomizableOperation"),
                "ClassifyRetry" to RuntimeType.classifyRetry(runtimeConfig),
                "OperationError" to errorType,
                "OperationOutput" to outputType,
                "SdkError" to RuntimeType.sdkError(runtimeConfig),
                "SdkSuccess" to RuntimeType.sdkSuccess(runtimeConfig),
                "send_bounds" to generics.sendBounds(operationSymbol, outputType, errorType, retryClassifier),
                "customizable_op_type_params" to rustTypeParameters(
                    symbolProvider.toSymbol(operation),
                    retryClassifier,
                    generics.toRustGenerics(),
                ),
            )
            PaginatorGenerator.paginatorType(codegenContext, generics, operation, retryClassifier)?.also { paginatorType ->
                rustTemplate(
                    """
                    /// Create a paginator for this request
                    ///
                    /// Paginators are used by calling [`send().await`](#{Paginator}::send) which returns a `Stream`.
                    pub fn into_paginator(self) -> #{Paginator}${generics.inst} {
                        #{Paginator}::new(self.handle, self.inner)
                    }
                    """,
                    "Paginator" to paginatorType,
                )
            }
            writeCustomizations(
                customizations,
                FluentClientSection.FluentBuilderImpl(
                    operation,
                    symbolProvider.symbolForOperationError(operation),
                ),
            )
            input.members().forEach { member ->
                val memberName = symbolProvider.toMemberName(member)
                // All fields in the builder are optional
                val memberSymbol = symbolProvider.toSymbol(member)
                val outerType = memberSymbol.rustType()
                when (val coreType = outerType.stripOuter<RustType.Option>()) {
                    is RustType.Vec -> with(core) { renderVecHelper(member, memberName, coreType) }
                    is RustType.HashMap -> with(core) { renderMapHelper(member, memberName, coreType) }
                    else -> with(core) { renderInputHelper(member, memberName, coreType) }
                }
                // pure setter
                val setterName = member.setterName()
                val optionalInputType = outerType.asOptional()
                with(core) { renderInputHelper(member, setterName, optionalInputType) }
            }
        }
    }
}

/**
 * For a given `operation` shape, return a list of strings where each string describes the name and input type of one of
 * the operation's corresponding fluent builder methods as well as that method's documentation from the smithy model
 *
 * _NOTE: This function generates the docs that appear under **"The fluent builder is configurable:"**_
 */
private fun generateOperationShapeDocs(
    writer: RustWriter,
    codegenContext: ClientCodegenContext,
    symbolProvider: RustSymbolProvider,
    operation: OperationShape,
    model: Model,
): List<String> {
    val input = operation.inputShape(model)
    val fluentBuilderFullyQualifiedName = operation.fullyQualifiedFluentBuilder(codegenContext, symbolProvider)
    return input.members().map { memberShape ->
        val builderInputDoc = memberShape.asFluentBuilderInputDoc(symbolProvider)
        val builderInputLink = docLink("$fluentBuilderFullyQualifiedName::${symbolProvider.toMemberName(memberShape)}")
        val builderSetterDoc = memberShape.asFluentBuilderSetterDoc(symbolProvider)
        val builderSetterLink = docLink("$fluentBuilderFullyQualifiedName::${memberShape.setterName()}")

        val docTrait = memberShape.getMemberTrait(model, DocumentationTrait::class.java).orNull()
        val docs = when (docTrait?.value?.isNotBlank()) {
            true -> normalizeHtml(writer.escape(docTrait.value)).replace("\n", " ")
            else -> "(undocumented)"
        }

        "[`$builderInputDoc`]($builderInputLink) / [`$builderSetterDoc`]($builderSetterLink): $docs"
    }
}

/**
 * For a give `struct` shape, return a list of strings where each string describes the name and type of a struct field
 * as well as that field's documentation from the smithy model
 *
 *  * _NOTE: This function generates the list of types that appear under **"On success, responds with"**_
 */
private fun generateShapeMemberDocs(
    writer: RustWriter,
    symbolProvider: SymbolProvider,
    shape: StructureShape,
    model: Model,
): List<String> {
    val structName = symbolProvider.toSymbol(shape).rustType().qualifiedName()
    return shape.members().map { memberShape ->
        val name = symbolProvider.toMemberName(memberShape)
        val member = symbolProvider.toSymbol(memberShape).rustType().render(fullyQualified = false)
        val docTrait = memberShape.getMemberTrait(model, DocumentationTrait::class.java).orNull()
        val docs = when (docTrait?.value?.isNotBlank()) {
            true -> normalizeHtml(writer.escape(docTrait.value)).replace("\n", " ")
            else -> "(undocumented)"
        }

        "[`$name($member)`](${docLink("$structName::$name")}): $docs"
    }
}

private fun OperationShape.fluentBuilderModule(
    codegenContext: ClientCodegenContext,
    symbolProvider: RustSymbolProvider,
) = when (codegenContext.settings.codegenConfig.enableNewCrateOrganizationScheme) {
    true -> symbolProvider.moduleForBuilder(this)
    else -> RustModule.public(
        "fluent_builders",
        parent = ClientRustModule.client,
        documentationOverride = """
            Utilities to ergonomically construct a request to the service.

            Fluent builders are created through the [`Client`](crate::client::Client) by calling
            one if its operation methods. After parameters are set using the builder methods,
            the `send` method can be called to initiate the request.
        """.trimIndent(),
    )
}

internal fun OperationShape.fluentBuilderType(
    codegenContext: ClientCodegenContext,
    symbolProvider: RustSymbolProvider,
): RuntimeType = fluentBuilderModule(codegenContext, symbolProvider).toType()
    .resolve(
        symbolProvider.toSymbol(this).name +
            when (codegenContext.settings.codegenConfig.enableNewCrateOrganizationScheme) {
                true -> "FluentBuilder"
                else -> ""
            },
    )

/**
 * Generate a valid fully-qualified Type for a fluent builder e.g.
 * `OperationShape(AssumeRole)` -> `"crate::operations::assume_role::AssumeRoleFluentBuilder"`
 *
 *  * _NOTE: This function generates the links that appear under **"The fluent builder is configurable:"**_
 */
private fun OperationShape.fullyQualifiedFluentBuilder(
    codegenContext: ClientCodegenContext,
    symbolProvider: RustSymbolProvider,
): String = fluentBuilderType(codegenContext, symbolProvider).fullyQualifiedName()

/**
 * Generate a string that looks like a Rust function pointer for documenting a fluent builder method e.g.
 * `<MemberShape representing a struct method>` -> `"method_name(MethodInputType)"`
 *
 * _NOTE: This function generates the type names that appear under **"The fluent builder is configurable:"**_
 */
private fun MemberShape.asFluentBuilderInputDoc(symbolProvider: SymbolProvider): String {
    val memberName = symbolProvider.toMemberName(this)
    val outerType = symbolProvider.toSymbol(this).rustType()

    return "$memberName(${outerType.stripOuter<RustType.Option>().asArgumentType(fullyQualified = false)})"
}

/**
 * Generate a string that looks like a Rust function pointer for documenting a fluent builder setter method e.g.
 * `<MemberShape representing a struct method>` -> `"set_method_name(Option<MethodInputType>)"`
 *
 *  _NOTE: This function generates the setter type names that appear under **"The fluent builder is configurable:"**_
 */
private fun MemberShape.asFluentBuilderSetterDoc(symbolProvider: SymbolProvider): String {
    val memberName = this.setterName()
    val outerType = symbolProvider.toSymbol(this).rustType()

    return "$memberName(${outerType.asArgumentType(fullyQualified = false)})"
}<|MERGE_RESOLUTION|>--- conflicted
+++ resolved
@@ -175,7 +175,6 @@
                     "client" to RuntimeType.smithyClient(runtimeConfig),
                     "bounds" to generics.bounds,
                 ) {
-<<<<<<< HEAD
                     val fullPath = operation.fullyQualifiedFluentBuilder(codegenContext, symbolProvider)
                     val maybePaginated = if (operation.isPaginated(model)) {
                         "\n/// This operation supports pagination; See [`into_paginator()`]($fullPath::into_paginator)."
@@ -186,21 +185,7 @@
                     val output = operation.outputShape(model)
                     val operationOk = symbolProvider.toSymbol(output)
                     val operationErr = symbolProvider.symbolForOperationError(operation)
-=======
-                    val outputType = symbolProvider.toSymbol(operation.outputShape(model))
-                    val errorType = operation.errorSymbol(symbolProvider)
-                    val operationFnName = clientOperationFnName(
-                        operation,
-                        symbolProvider,
-                    )
-                    // Have to use fully-qualified result here or else it could conflict with an op named Result
-                    rustTemplate(
-                        """
-                        /// Creates a new `${operationSymbol.name}`.
-                        pub(crate) fn new(handle: std::sync::Arc<super::Handle${generics.inst}>) -> Self {
-                            Self { handle, inner: Default::default() }
-                        }
->>>>>>> 52865bbd
+
 
                     val inputFieldsBody = generateOperationShapeDocs(
                         this,
@@ -221,7 +206,6 @@
                             "///   - $it"
                         }
 
-<<<<<<< HEAD
                     var outputFieldsHead = "On success, responds with [`${operationOk.name}`]($operationOk)"
                     if (outputFieldsBody.isNotEmpty()) {
                         outputFieldsHead += " with field(s):\n"
@@ -230,45 +214,11 @@
                     rustTemplate(
                         """
                         /// Constructs a fluent builder for the [`$name`]($fullPath) operation.$maybePaginated
-=======
-                        ##[#{Unstable}]
-                        /// This function replaces the parameter with new one.
-                        /// It is useful when you want to replace the existing data with de-serialized data.
-                        /// ```rust
-                        /// let deserialized_parameters: #{InputBuilderType}  = serde_json::from_str(parameters_written_in_json).unwrap();
-                        /// let outcome: #{OperationOutput} = client.$operationFnName().set_fields(&deserialized_parameters).send().await;
-                        /// ```
-                        pub fn set_fields(mut self, data: #{InputBuilderType}) -> Self {
-                            self.inner = data;
-                            self
-                        }
-
-                        /// Sends the request and returns the response.
-                        ///
-                        /// If an error occurs, an `SdkError` will be returned with additional details that
-                        /// can be matched against.
->>>>>>> 52865bbd
                         ///
                         /// - $inputFieldsHead$inputFieldsBody
                         /// - $outputFieldsHead$outputFieldsBody
                         /// - On failure, responds with [`SdkError<${operationErr.name}>`]($operationErr)
                         """,
-<<<<<<< HEAD
-=======
-                        "Unstable" to Attribute.AwsSdkUnstableAttribute.inner,
-                        "InputBuilderType" to input.builderSymbol(symbolProvider),
-                        "ClassifyRetry" to RuntimeType.classifyRetry(runtimeConfig),
-                        "OperationError" to errorType,
-                        "OperationOutput" to outputType,
-                        "SdkError" to RuntimeType.sdkError(runtimeConfig),
-                        "SdkSuccess" to RuntimeType.sdkSuccess(runtimeConfig),
-                        "send_bounds" to generics.sendBounds(operationSymbol, outputType, errorType, retryClassifier),
-                        "customizable_op_type_params" to rustTypeParameters(
-                            symbolProvider.toSymbol(operation),
-                            retryClassifier,
-                            generics.toRustGenerics(),
-                        ),
->>>>>>> 52865bbd
                     )
 
                     // Write a deprecation notice if this operation is deprecated.
@@ -342,6 +292,18 @@
                     Ok(#{CustomizableOperation} { handle, operation })
                 }
 
+                ##[#{Unstable}]
+                /// This function replaces the parameter with new one.
+                /// It is useful when you want to replace the existing data with de-serialized data.
+                /// ```rust
+                /// let deserialized_parameters: #{InputBuilderType}  = serde_json::from_str(parameters_written_in_json).unwrap();
+                /// let outcome: #{OperationOutput} = client.$operationFnName().set_fields(&deserialized_parameters).send().await;
+                /// ```
+                pub fn set_fields(mut self, data: #{InputBuilderType}) -> Self {
+                    self.inner = data;
+                    self
+                }
+
                 /// Sends the request and returns the response.
                 ///
                 /// If an error occurs, an `SdkError` will be returned with additional details that
@@ -359,6 +321,8 @@
                     self.handle.client.call(op).await
                 }
                 """,
+                "Unstable" to Attribute.AwsSdkUnstableAttribute.inner,
+                "InputBuilderType" to input.builderSymbol(symbolProvider),
                 "CustomizableOperation" to codegenContext.featureGatedCustomizeModule().toType()
                     .resolve("CustomizableOperation"),
                 "ClassifyRetry" to RuntimeType.classifyRetry(runtimeConfig),
