/*
 * Copyright Amazon.com, Inc. or its affiliates. All Rights Reserved.
 * SPDX-License-Identifier: Apache-2.0
 */

package software.amazon.smithy.rust.codegen.client.smithy.generators.client

import software.amazon.smithy.codegen.core.SymbolProvider
import software.amazon.smithy.model.Model
import software.amazon.smithy.model.knowledge.TopDownIndex
import software.amazon.smithy.model.shapes.MemberShape
import software.amazon.smithy.model.shapes.OperationShape
import software.amazon.smithy.model.shapes.StructureShape
import software.amazon.smithy.model.traits.DocumentationTrait
import software.amazon.smithy.rust.codegen.client.smithy.ClientCodegenContext
import software.amazon.smithy.rust.codegen.client.smithy.generators.PaginatorGenerator
import software.amazon.smithy.rust.codegen.client.smithy.generators.isPaginated
import software.amazon.smithy.rust.codegen.core.rustlang.RustModule
import software.amazon.smithy.rust.codegen.core.rustlang.RustReservedWords
import software.amazon.smithy.rust.codegen.core.rustlang.RustType
import software.amazon.smithy.rust.codegen.core.rustlang.RustWriter
import software.amazon.smithy.rust.codegen.core.rustlang.Visibility
import software.amazon.smithy.rust.codegen.core.rustlang.asArgumentType
import software.amazon.smithy.rust.codegen.core.rustlang.asOptional
import software.amazon.smithy.rust.codegen.core.rustlang.deprecatedShape
import software.amazon.smithy.rust.codegen.core.rustlang.docLink
import software.amazon.smithy.rust.codegen.core.rustlang.docs
import software.amazon.smithy.rust.codegen.core.rustlang.documentShape
import software.amazon.smithy.rust.codegen.core.rustlang.escape
import software.amazon.smithy.rust.codegen.core.rustlang.normalizeHtml
import software.amazon.smithy.rust.codegen.core.rustlang.qualifiedName
import software.amazon.smithy.rust.codegen.core.rustlang.render
import software.amazon.smithy.rust.codegen.core.rustlang.rust
import software.amazon.smithy.rust.codegen.core.rustlang.rustBlockTemplate
import software.amazon.smithy.rust.codegen.core.rustlang.rustTemplate
import software.amazon.smithy.rust.codegen.core.rustlang.rustTypeParameters
import software.amazon.smithy.rust.codegen.core.rustlang.stripOuter
import software.amazon.smithy.rust.codegen.core.rustlang.writable
import software.amazon.smithy.rust.codegen.core.smithy.CodegenTarget
import software.amazon.smithy.rust.codegen.core.smithy.RuntimeType
import software.amazon.smithy.rust.codegen.core.smithy.RustCrate
import software.amazon.smithy.rust.codegen.core.smithy.RustSymbolProvider
import software.amazon.smithy.rust.codegen.core.smithy.customize.writeCustomizations
import software.amazon.smithy.rust.codegen.core.smithy.expectRustMetadata
import software.amazon.smithy.rust.codegen.core.smithy.generators.builderSymbol
import software.amazon.smithy.rust.codegen.core.smithy.generators.error.errorSymbol
import software.amazon.smithy.rust.codegen.core.smithy.generators.setterName
import software.amazon.smithy.rust.codegen.core.smithy.rustType
import software.amazon.smithy.rust.codegen.core.util.inputShape
import software.amazon.smithy.rust.codegen.core.util.orNull
import software.amazon.smithy.rust.codegen.core.util.outputShape
import software.amazon.smithy.rust.codegen.core.util.toSnakeCase

class FluentClientGenerator(
    private val codegenContext: ClientCodegenContext,
    private val generics: FluentClientGenerics = FlexibleClientGenerics(
        connectorDefault = null,
        middlewareDefault = null,
        retryDefault = RuntimeType.smithyClient(codegenContext.runtimeConfig).resolve("retry::Standard"),
        client = RuntimeType.smithyClient(codegenContext.runtimeConfig),
    ),
    private val customizations: List<FluentClientCustomization> = emptyList(),
    private val retryClassifier: RuntimeType = RuntimeType.smithyHttp(codegenContext.runtimeConfig).resolve("retry::DefaultResponseRetryClassifier"),
) {
    companion object {
        fun clientOperationFnName(operationShape: OperationShape, symbolProvider: RustSymbolProvider): String =
            RustReservedWords.escapeIfNeeded(symbolProvider.toSymbol(operationShape).name.toSnakeCase())

        val clientModule = RustModule.public(
            "client",
            "Client and fluent builders for calling the service.",
        )
    }

    private val serviceShape = codegenContext.serviceShape
    private val operations =
        TopDownIndex.of(codegenContext.model).getContainedOperations(serviceShape).sortedBy { it.id }
    private val symbolProvider = codegenContext.symbolProvider
    private val model = codegenContext.model
    private val runtimeConfig = codegenContext.runtimeConfig
    private val core = FluentClientCore(model)

    fun render(crate: RustCrate) {
        crate.withModule(clientModule) {
            renderFluentClient(this)
        }

        CustomizableOperationGenerator(
            runtimeConfig,
            generics,
            codegenContext.settings.codegenConfig.includeFluentClient,
        ).render(crate)
    }

    private fun renderFluentClient(writer: RustWriter) {
        writer.rustTemplate(
            """
            ##[derive(Debug)]
            pub(crate) struct Handle#{generics_decl:W} {
                pub(crate) client: #{client}::Client#{smithy_inst:W},
                pub(crate) conf: crate::Config,
            }

            #{client_docs:W}
            ##[derive(std::fmt::Debug)]
            pub struct Client#{generics_decl:W} {
                handle: std::sync::Arc<Handle${generics.inst}>
            }

            impl${generics.inst} std::clone::Clone for Client${generics.inst} {
                fn clone(&self) -> Self {
                    Self { handle: self.handle.clone() }
                }
            }

            ##[doc(inline)]
            pub use #{client}::Builder;

            impl${generics.inst} From<#{client}::Client#{smithy_inst:W}> for Client${generics.inst} {
                fn from(client: #{client}::Client#{smithy_inst:W}) -> Self {
                    Self::with_config(client, crate::Config::builder().build())
                }
            }

            impl${generics.inst} Client${generics.inst} {
                /// Creates a client with the given service configuration.
                pub fn with_config(client: #{client}::Client#{smithy_inst:W}, conf: crate::Config) -> Self {
                    Self {
                        handle: std::sync::Arc::new(Handle {
                            client,
                            conf,
                        })
                    }
                }

                /// Returns the client's configuration.
                pub fn conf(&self) -> &crate::Config {
                    &self.handle.conf
                }
            }
            """,
            "generics_decl" to generics.decl,
            "smithy_inst" to generics.smithyInst,
            "client" to RuntimeType.smithyClient(runtimeConfig),
            "client_docs" to writable
            {
                customizations.forEach {
                    it.section(
                        FluentClientSection.FluentClientDocs(
                            serviceShape,
                        ),
                    )(this)
                }
            },
        )
        writer.rustBlockTemplate(
            "impl${generics.inst} Client${generics.inst} #{bounds:W}",
            "client" to RuntimeType.smithyClient(runtimeConfig),
            "bounds" to generics.bounds,
        ) {
            operations.forEach { operation ->
                val name = symbolProvider.toSymbol(operation).name
                val fullPath = operation.fullyQualifiedFluentBuilder(symbolProvider)
                val maybePaginated = if (operation.isPaginated(model)) {
                    "\n/// This operation supports pagination; See [`into_paginator()`]($fullPath::into_paginator)."
                } else ""

                val output = operation.outputShape(model)
                val operationOk = symbolProvider.toSymbol(output)
                val operationErr = operation.errorSymbol(model, symbolProvider, CodegenTarget.CLIENT).toSymbol()

                val inputFieldsBody =
                    generateOperationShapeDocs(writer, symbolProvider, operation, model).joinToString("\n") {
                        "///   - $it"
                    }

                val inputFieldsHead = if (inputFieldsBody.isNotEmpty()) {
                    "The fluent builder is configurable:"
                } else {
                    "The fluent builder takes no input, just [`send`]($fullPath::send) it."
                }

                val outputFieldsBody =
                    generateShapeMemberDocs(writer, symbolProvider, output, model).joinToString("\n") {
                        "///   - $it"
                    }

                var outputFieldsHead = "On success, responds with [`${operationOk.name}`]($operationOk)"
                if (outputFieldsBody.isNotEmpty()) {
                    outputFieldsHead += " with field(s):"
                }

                writer.rustTemplate(
                    """
                    /// Constructs a fluent builder for the [`$name`]($fullPath) operation.$maybePaginated
                    ///
                    /// - $inputFieldsHead
                    $inputFieldsBody
                    /// - $outputFieldsHead
                    $outputFieldsBody
                    /// - On failure, responds with [`SdkError<${operationErr.name}>`]($operationErr)
                    """,
                )
                // NOTE: this define methods which creates fluent_builders for each operations
                // if you try to add a method here, it throws an protocol error.
                writer.rust(
                    """
                    pub fn ${
                    clientOperationFnName(
                        operation,
                        symbolProvider,
                    )
                    }(&self) -> fluent_builders::$name${generics.inst} {
                        fluent_builders::$name::new(self.handle.clone())
                    }
                    """,
                )
            }
        }
        writer.withInlineModule(RustModule.new("fluent_builders", visibility = Visibility.PUBLIC, inline = true)) {
            docs(
                """
                Utilities to ergonomically construct a request to the service.

                Fluent builders are created through the [`Client`](crate::client::Client) by calling
                one if its operation methods. After parameters are set using the builder methods,
                the `send` method can be called to initiate the request.
                """.trim(),
                newlinePrefix = "//! ",
            )
            operations.forEach { operation ->
                val operationSymbol = symbolProvider.toSymbol(operation)
                val input = operation.inputShape(model)
                val baseDerives = symbolProvider.toSymbol(input).expectRustMetadata().derives
                
                val derives = baseDerives.derives.intersect(setOf(RuntimeType.Clone)) + RuntimeType.Debug
                rust(
                    """
                    /// Fluent builder constructing a request to `${operationSymbol.name}`.
                    ///
                    """,
                )

                documentShape(operation, model, autoSuppressMissingDocs = false)
                deprecatedShape(operation)
                baseDerives.copy(derives = derives).render(this)
                rustTemplate(
                    """
                    pub struct ${operationSymbol.name}#{generics:W} {
                        handle: std::sync::Arc<super::Handle${generics.inst}>,
                        inner: #{Inner}
                    }
                    """,
                    "Inner" to input.builderSymbol(symbolProvider),
                    "client" to RuntimeType.smithyClient(runtimeConfig),
                    "generics" to generics.decl,
                    "operation" to operationSymbol,
                )

                rustBlockTemplate(
                    "impl${generics.inst} ${operationSymbol.name}${generics.inst} #{bounds:W}",
                    "client" to RuntimeType.smithyClient(runtimeConfig),
                    "bounds" to generics.bounds,
                ) {
                    val outputType = symbolProvider.toSymbol(operation.outputShape(model))
                    val errorType = operation.errorSymbol(model, symbolProvider, CodegenTarget.CLIENT)

                    // NOTE: if you want to add a method to the fluent_builder which is created via method implemented on a client, 
                    // make some changes to this string
                    // Have to use fully-qualified result here or else it could conflict with an op named Result

                    
                    // TODO: maybe improve? couldn't figure out a better way. 
                    // it's supposed to provide a `path` that points to what builder type produces.
                    val outputShapePath = input.builderSymbol(symbolProvider).toString().replace("::Builder", "::OutputShape")
                    rustTemplate(
                        """
                        /// Creates a new `${operationSymbol.name}`.
                        pub(crate) fn new(handle: std::sync::Arc<super::Handle${generics.inst}>) -> Self {
                            Self { handle, inner: Default::default() }
                        }

                        /// Consume this builder, creating a customizable operation that can be modified before being
                        /// sent. The operation's inner [http::Request] can be modified as well.
                        pub async fn customize(self) -> std::result::Result<
                            crate::operation::customize::CustomizableOperation#{customizable_op_type_params:W},
                            #{SdkError}<#{OperationError}>
                        > #{send_bounds:W} {
                            let handle = self.handle.clone();
                            let operation = self.inner.build().map_err(#{SdkError}::construction_failure)?
                                .make_operation(&handle.conf)
                                .await
                                .map_err(#{SdkError}::construction_failure)?;
                            Ok(crate::operation::customize::CustomizableOperation { handle, operation })
                        }

                        /// Sends the request and returns the response.
                        ///
                        /// If an error occurs, an `SdkError` will be returned with additional details that
                        /// can be matched against.
                        ///
                        /// By default, any retryable failures will be retried twice. Retry behavior
                        /// is configurable with the [RetryConfig](aws_smithy_types::retry::RetryConfig), which can be
                        /// set when configuring the client.
                        pub async fn send(self) -> std::result::Result<#{OperationOutput}, #{SdkError}<#{OperationError}>>
                        #{send_bounds:W} {
                            let op = self.inner.build().map_err(#{SdkError}::construction_failure)?
                                .make_operation(&self.handle.conf)
                                .await
                                .map_err(#{SdkError}::construction_failure)?;
                            self.handle.client.call(op).await
                        }

                        /// Replaces the parameter
                        /// Returns the existing data.
                        ${RuntimeType.AttrUnstableSerdeAny}
                        pub fn replace_parameter(&mut self, new_parameter: #{Inner}) -> #{Inner} {
                            std::mem::replace(&mut self.inner, new_parameter)
                        }

                        /// This method sends a request with given input.  
                        /// Method ignores any data that can be found in the builder type held on this struct.
                        ${RuntimeType.AttrUnstableSerdeAny}
                        pub async fn send_with(self, input: $outputShapePath) -> std::result::Result<#{OperationOutput}, #{SdkError}<#{OperationError}>> #{send_bounds:W} {
                            let op = input
                                .make_operation(&self.handle.conf)
                                .await
                                .map_err(|err|#{SdkError}::ConstructionFailure(err.into()))?;
                            self.handle.client.call(op).await
                        }
<<<<<<< HEAD

                        /// Replaces the parameter
                        /// Returns the existing data.
                        ${RuntimeType.AttrUnstableSerdeAny}
                        pub fn replace_parameter(&mut self, new_parameter: #{Inner}) -> #{Inner} {
                            std::mem::replace(&mut self.inner, new_parameter)
                        }

                        /// This method sends a request with given input.  
                        /// Method ignores any data that can be found in the builder type held on this struct.
                        ${RuntimeType.AttrUnstableSerdeAny}
                        pub async fn send_with(self, input: $outputShapePath) -> std::result::Result<#{OperationOutput}, #{SdkError}<#{OperationError}>> #{send_bounds:W} {
                            let op = input
                                .make_operation(&self.handle.conf)
                                .await
                                .map_err(|err|#{SdkError}::ConstructionFailure(err.into()))?;
                            self.handle.client.call(op).await
                        }
                        
                        """,
                        "Inner" to input.builderSymbol(symbolProvider),
                        "ClassifyRetry" to runtimeConfig.smithyHttp().member("retry::ClassifyRetry"),
=======
                        
                        """,
                        "Inner" to input.builderSymbol(symbolProvider),
                        "ClassifyRetry" to RuntimeType.classifyRetry(runtimeConfig),
>>>>>>> 14c1fa34
                        "OperationError" to errorType,
                        "OperationOutput" to outputType,
                        "SdkError" to RuntimeType.sdkError(runtimeConfig),
                        "SdkSuccess" to RuntimeType.sdkSuccess(runtimeConfig),
                        "send_bounds" to generics.sendBounds(operationSymbol, outputType, errorType, retryClassifier),
                        "customizable_op_type_params" to rustTypeParameters(
                            symbolProvider.toSymbol(operation),
                            retryClassifier,
                            generics.toRustGenerics(),
                        ),
                    )
                    
                    PaginatorGenerator.paginatorType(codegenContext, generics, operation, retryClassifier)?.also { paginatorType ->
                        rustTemplate(
                            """
                            /// Create a paginator for this request
                            ///
                            /// Paginators are used by calling [`send().await`](#{Paginator}::send) which returns a [`Stream`](tokio_stream::Stream).
                            pub fn into_paginator(self) -> #{Paginator}${generics.inst} {
                                #{Paginator}::new(self.handle, self.inner)
                            }
                            """,
                            "Paginator" to paginatorType,
                        )
                    }
                    writeCustomizations(
                        customizations,
                        FluentClientSection.FluentBuilderImpl(
                            operation,
                            operation.errorSymbol(model, symbolProvider, CodegenTarget.CLIENT),
                        ),
                    )
                    input.members().forEach { member ->
                        val memberName = symbolProvider.toMemberName(member)
                        // All fields in the builder are optional
                        val memberSymbol = symbolProvider.toSymbol(member)
                        val outerType = memberSymbol.rustType()
                        when (val coreType = outerType.stripOuter<RustType.Option>()) {
                            is RustType.Vec -> with(core) { renderVecHelper(member, memberName, coreType) }
                            is RustType.HashMap -> with(core) { renderMapHelper(member, memberName, coreType) }
                            else -> with(core) { renderInputHelper(member, memberName, coreType) }
                        }
                        // pure setter
                        val setterName = member.setterName()
                        val optionalInputType = outerType.asOptional()
                        with(core) { renderInputHelper(member, setterName, optionalInputType) }
                    }
                }
            }
        }
    }
}

/**
 * For a given `operation` shape, return a list of strings where each string describes the name and input type of one of
 * the operation's corresponding fluent builder methods as well as that method's documentation from the smithy model
 *
 * _NOTE: This function generates the docs that appear under **"The fluent builder is configurable:"**_
 */
private fun generateOperationShapeDocs(
    writer: RustWriter,
    symbolProvider: SymbolProvider,
    operation: OperationShape,
    model: Model,
): List<String> {
    val input = operation.inputShape(model)
    val fluentBuilderFullyQualifiedName = operation.fullyQualifiedFluentBuilder(symbolProvider)
    return input.members().map { memberShape ->
        val builderInputDoc = memberShape.asFluentBuilderInputDoc(symbolProvider)
        val builderInputLink = docLink("$fluentBuilderFullyQualifiedName::${symbolProvider.toMemberName(memberShape)}")
        val builderSetterDoc = memberShape.asFluentBuilderSetterDoc(symbolProvider)
        val builderSetterLink = docLink("$fluentBuilderFullyQualifiedName::${memberShape.setterName()}")

        val docTrait = memberShape.getMemberTrait(model, DocumentationTrait::class.java).orNull()
        val docs = when (docTrait?.value?.isNotBlank()) {
            true -> normalizeHtml(writer.escape(docTrait.value)).replace("\n", " ")
            else -> "(undocumented)"
        }

        "[`$builderInputDoc`]($builderInputLink) / [`$builderSetterDoc`]($builderSetterLink): $docs"
    }
}

/**
 * For a give `struct` shape, return a list of strings where each string describes the name and type of a struct field
 * as well as that field's documentation from the smithy model
 *
 *  * _NOTE: This function generates the list of types that appear under **"On success, responds with"**_
 */
private fun generateShapeMemberDocs(
    writer: RustWriter,
    symbolProvider: SymbolProvider,
    shape: StructureShape,
    model: Model,
): List<String> {
    val structName = symbolProvider.toSymbol(shape).rustType().qualifiedName()
    return shape.members().map { memberShape ->
        val name = symbolProvider.toMemberName(memberShape)
        val member = symbolProvider.toSymbol(memberShape).rustType().render(fullyQualified = false)
        val docTrait = memberShape.getMemberTrait(model, DocumentationTrait::class.java).orNull()
        val docs = when (docTrait?.value?.isNotBlank()) {
            true -> normalizeHtml(writer.escape(docTrait.value)).replace("\n", " ")
            else -> "(undocumented)"
        }

        "[`$name($member)`](${docLink("$structName::$name")}): $docs"
    }
}

/**
 * Generate a valid fully-qualified Type for a fluent builder e.g.
 * `OperationShape(AssumeRole)` -> `"crate::client::fluent_builders::AssumeRole"`
 *
 *  * _NOTE: This function generates the links that appear under **"The fluent builder is configurable:"**_
 */
private fun OperationShape.fullyQualifiedFluentBuilder(symbolProvider: SymbolProvider): String {
    val operationName = symbolProvider.toSymbol(this).name

    return "crate::client::fluent_builders::$operationName"
}

/**
 * Generate a string that looks like a Rust function pointer for documenting a fluent builder method e.g.
 * `<MemberShape representing a struct method>` -> `"method_name(MethodInputType)"`
 *
 * _NOTE: This function generates the type names that appear under **"The fluent builder is configurable:"**_
 */
private fun MemberShape.asFluentBuilderInputDoc(symbolProvider: SymbolProvider): String {
    val memberName = symbolProvider.toMemberName(this)
    val outerType = symbolProvider.toSymbol(this).rustType()

    return "$memberName(${outerType.stripOuter<RustType.Option>().asArgumentType(fullyQualified = false)})"
}

/**
 * Generate a string that looks like a Rust function pointer for documenting a fluent builder setter method e.g.
 * `<MemberShape representing a struct method>` -> `"set_method_name(Option<MethodInputType>)"`
 *
 *  _NOTE: This function generates the setter type names that appear under **"The fluent builder is configurable:"**_
 */
private fun MemberShape.asFluentBuilderSetterDoc(symbolProvider: SymbolProvider): String {
    val memberName = this.setterName()
    val outerType = symbolProvider.toSymbol(this).rustType()

    return "$memberName(${outerType.asArgumentType(fullyQualified = false)})"
}<|MERGE_RESOLUTION|>--- conflicted
+++ resolved
@@ -203,6 +203,8 @@
                 )
                 // NOTE: this define methods which creates fluent_builders for each operations
                 // if you try to add a method here, it throws an protocol error.
+                // NOTE: this define methods which creates fluent_builders for each operations
+                // if you try to add a method here, it throws an protocol error.
                 writer.rust(
                     """
                     pub fn ${
@@ -232,7 +234,6 @@
                 val operationSymbol = symbolProvider.toSymbol(operation)
                 val input = operation.inputShape(model)
                 val baseDerives = symbolProvider.toSymbol(input).expectRustMetadata().derives
-                
                 val derives = baseDerives.derives.intersect(setOf(RuntimeType.Clone)) + RuntimeType.Debug
                 rust(
                     """
@@ -269,8 +270,7 @@
                     // make some changes to this string
                     // Have to use fully-qualified result here or else it could conflict with an op named Result
 
-                    
-                    // TODO: maybe improve? couldn't figure out a better way. 
+
                     // it's supposed to provide a `path` that points to what builder type produces.
                     val outputShapePath = input.builderSymbol(symbolProvider).toString().replace("::Builder", "::OutputShape")
                     rustTemplate(
@@ -328,7 +328,6 @@
                                 .map_err(|err|#{SdkError}::ConstructionFailure(err.into()))?;
                             self.handle.client.call(op).await
                         }
-<<<<<<< HEAD
 
                         /// Replaces the parameter
                         /// Returns the existing data.
@@ -347,16 +346,9 @@
                                 .map_err(|err|#{SdkError}::ConstructionFailure(err.into()))?;
                             self.handle.client.call(op).await
                         }
-                        
-                        """,
-                        "Inner" to input.builderSymbol(symbolProvider),
-                        "ClassifyRetry" to runtimeConfig.smithyHttp().member("retry::ClassifyRetry"),
-=======
-                        
                         """,
                         "Inner" to input.builderSymbol(symbolProvider),
                         "ClassifyRetry" to RuntimeType.classifyRetry(runtimeConfig),
->>>>>>> 14c1fa34
                         "OperationError" to errorType,
                         "OperationOutput" to outputType,
                         "SdkError" to RuntimeType.sdkError(runtimeConfig),
@@ -368,7 +360,6 @@
                             generics.toRustGenerics(),
                         ),
                     )
-                    
                     PaginatorGenerator.paginatorType(codegenContext, generics, operation, retryClassifier)?.also { paginatorType ->
                         rustTemplate(
                             """
