/*
 * Copyright Amazon.com, Inc. or its affiliates. All Rights Reserved.
 * SPDX-License-Identifier: Apache-2.0
 */

package software.amazon.smithy.rust.codegen.client.smithy.generators.client

import software.amazon.smithy.codegen.core.SymbolProvider
import software.amazon.smithy.model.Model
import software.amazon.smithy.model.knowledge.TopDownIndex
import software.amazon.smithy.model.shapes.MemberShape
import software.amazon.smithy.model.shapes.OperationShape
import software.amazon.smithy.model.shapes.StructureShape
import software.amazon.smithy.model.traits.DocumentationTrait
import software.amazon.smithy.rust.codegen.client.smithy.ClientCodegenContext
import software.amazon.smithy.rust.codegen.client.smithy.generators.PaginatorGenerator
import software.amazon.smithy.rust.codegen.client.smithy.generators.isPaginated
import software.amazon.smithy.rust.codegen.core.rustlang.RustModule
import software.amazon.smithy.rust.codegen.core.rustlang.RustReservedWords
import software.amazon.smithy.rust.codegen.core.rustlang.RustType
import software.amazon.smithy.rust.codegen.core.rustlang.RustWriter
import software.amazon.smithy.rust.codegen.core.rustlang.Visibility
import software.amazon.smithy.rust.codegen.core.rustlang.asArgumentType
import software.amazon.smithy.rust.codegen.core.rustlang.asOptional
import software.amazon.smithy.rust.codegen.core.rustlang.deprecatedShape
import software.amazon.smithy.rust.codegen.core.rustlang.docLink
import software.amazon.smithy.rust.codegen.core.rustlang.docs
import software.amazon.smithy.rust.codegen.core.rustlang.documentShape
import software.amazon.smithy.rust.codegen.core.rustlang.escape
import software.amazon.smithy.rust.codegen.core.rustlang.normalizeHtml
import software.amazon.smithy.rust.codegen.core.rustlang.qualifiedName
import software.amazon.smithy.rust.codegen.core.rustlang.render
import software.amazon.smithy.rust.codegen.core.rustlang.rust
import software.amazon.smithy.rust.codegen.core.rustlang.rustBlockTemplate
import software.amazon.smithy.rust.codegen.core.rustlang.rustTemplate
import software.amazon.smithy.rust.codegen.core.rustlang.rustTypeParameters
import software.amazon.smithy.rust.codegen.core.rustlang.stripOuter
import software.amazon.smithy.rust.codegen.core.rustlang.writable
import software.amazon.smithy.rust.codegen.core.smithy.CodegenTarget
import software.amazon.smithy.rust.codegen.core.smithy.RuntimeType
import software.amazon.smithy.rust.codegen.core.smithy.RustCrate
import software.amazon.smithy.rust.codegen.core.smithy.RustSymbolProvider
import software.amazon.smithy.rust.codegen.core.smithy.customize.writeCustomizations
import software.amazon.smithy.rust.codegen.core.smithy.expectRustMetadata
import software.amazon.smithy.rust.codegen.core.smithy.generators.builderSymbol
import software.amazon.smithy.rust.codegen.core.smithy.generators.error.errorSymbol
import software.amazon.smithy.rust.codegen.core.smithy.generators.setterName
import software.amazon.smithy.rust.codegen.core.smithy.rustType
import software.amazon.smithy.rust.codegen.core.util.inputShape
import software.amazon.smithy.rust.codegen.core.util.orNull
import software.amazon.smithy.rust.codegen.core.util.outputShape
import software.amazon.smithy.rust.codegen.core.util.toSnakeCase

class FluentClientGenerator(
    private val codegenContext: ClientCodegenContext,
    private val generics: FluentClientGenerics = FlexibleClientGenerics(
        connectorDefault = null,
        middlewareDefault = null,
        retryDefault = RuntimeType.smithyClient(codegenContext.runtimeConfig).resolve("retry::Standard"),
        client = RuntimeType.smithyClient(codegenContext.runtimeConfig),
    ),
    private val customizations: List<FluentClientCustomization> = emptyList(),
    private val retryClassifier: RuntimeType = RuntimeType.smithyHttp(codegenContext.runtimeConfig).resolve("retry::DefaultResponseRetryClassifier"),
) {
    companion object {
        fun clientOperationFnName(operationShape: OperationShape, symbolProvider: RustSymbolProvider): String =
            RustReservedWords.escapeIfNeeded(symbolProvider.toSymbol(operationShape).name.toSnakeCase())

        val clientModule = RustModule.public(
            "client",
            "Client and fluent builders for calling the service.",
        )
    }

    private val serviceShape = codegenContext.serviceShape
    private val operations =
        TopDownIndex.of(codegenContext.model).getContainedOperations(serviceShape).sortedBy { it.id }
    private val symbolProvider = codegenContext.symbolProvider
    private val model = codegenContext.model
    private val runtimeConfig = codegenContext.runtimeConfig
    private val core = FluentClientCore(model)

    fun render(crate: RustCrate) {
        crate.withModule(clientModule) {
            renderFluentClient(this)
        }

        CustomizableOperationGenerator(
            runtimeConfig,
            generics,
            codegenContext.settings.codegenConfig.includeFluentClient,
        ).render(crate)
    }

    private fun renderFluentClient(writer: RustWriter) {
        writer.rustTemplate(
            """
            ##[derive(Debug)]
            pub(crate) struct Handle#{generics_decl:W} {
                pub(crate) client: #{client}::Client#{smithy_inst:W},
                pub(crate) conf: crate::Config,
            }

            #{client_docs:W}
            ##[derive(std::fmt::Debug)]
            pub struct Client#{generics_decl:W} {
                handle: std::sync::Arc<Handle${generics.inst}>
            }

            impl${generics.inst} std::clone::Clone for Client${generics.inst} {
                fn clone(&self) -> Self {
                    Self { handle: self.handle.clone() }
                }
            }

            ##[doc(inline)]
            pub use #{client}::Builder;

            impl${generics.inst} From<#{client}::Client#{smithy_inst:W}> for Client${generics.inst} {
                fn from(client: #{client}::Client#{smithy_inst:W}) -> Self {
                    Self::with_config(client, crate::Config::builder().build())
                }
            }

            impl${generics.inst} Client${generics.inst} {
                /// Creates a client with the given service configuration.
                pub fn with_config(client: #{client}::Client#{smithy_inst:W}, conf: crate::Config) -> Self {
                    Self {
                        handle: std::sync::Arc::new(Handle {
                            client,
                            conf,
                        })
                    }
                }

                /// Returns the client's configuration.
                pub fn conf(&self) -> &crate::Config {
                    &self.handle.conf
                }
            }
            """,
            "generics_decl" to generics.decl,
            "smithy_inst" to generics.smithyInst,
            "client" to RuntimeType.smithyClient(runtimeConfig),
            "client_docs" to writable
            {
                customizations.forEach {
                    it.section(
                        FluentClientSection.FluentClientDocs(
                            serviceShape,
                        ),
                    )(this)
                }
            },
        )
        writer.rustBlockTemplate(
            "impl${generics.inst} Client${generics.inst} #{bounds:W}",
            "client" to RuntimeType.smithyClient(runtimeConfig),
            "bounds" to generics.bounds,
        ) {
            operations.forEach { operation ->
                val name = symbolProvider.toSymbol(operation).name
                val fullPath = operation.fullyQualifiedFluentBuilder(symbolProvider)
                val maybePaginated = if (operation.isPaginated(model)) {
                    "\n/// This operation supports pagination; See [`into_paginator()`]($fullPath::into_paginator)."
                } else ""

                val output = operation.outputShape(model)
                val operationOk = symbolProvider.toSymbol(output)
                val operationErr = operation.errorSymbol(model, symbolProvider, CodegenTarget.CLIENT).toSymbol()

                val inputFieldsBody =
                    generateOperationShapeDocs(writer, symbolProvider, operation, model).joinToString("\n") {
                        "///   - $it"
                    }

                val inputFieldsHead = if (inputFieldsBody.isNotEmpty()) {
                    "The fluent builder is configurable:"
                } else {
                    "The fluent builder takes no input, just [`send`]($fullPath::send) it."
                }

                val outputFieldsBody =
                    generateShapeMemberDocs(writer, symbolProvider, output, model).joinToString("\n") {
                        "///   - $it"
                    }

                var outputFieldsHead = "On success, responds with [`${operationOk.name}`]($operationOk)"
                if (outputFieldsBody.isNotEmpty()) {
                    outputFieldsHead += " with field(s):"
                }

                writer.rustTemplate(
                    """
                    /// Constructs a fluent builder for the [`$name`]($fullPath) operation.$maybePaginated
                    ///
                    /// - $inputFieldsHead
                    $inputFieldsBody
                    /// - $outputFieldsHead
                    $outputFieldsBody
                    /// - On failure, responds with [`SdkError<${operationErr.name}>`]($operationErr)
                    """,
                )
                // NOTE: this define methods which creates fluent_builders for each operations
                // if you try to add a method here, it throws an protocol error.
                writer.rust(
                    """
                    pub fn ${
                    clientOperationFnName(
                        operation,
                        symbolProvider,
                    )
                    }(&self) -> fluent_builders::$name${generics.inst} {
                        fluent_builders::$name::new(self.handle.clone())
                    }
                    """,
                )
            }
        }
        writer.withInlineModule(RustModule.new("fluent_builders", visibility = Visibility.PUBLIC, inline = true)) {
            docs(
                """
                Utilities to ergonomically construct a request to the service.

                Fluent builders are created through the [`Client`](crate::client::Client) by calling
                one if its operation methods. After parameters are set using the builder methods,
                the `send` method can be called to initiate the request.
                """.trim(),
                newlinePrefix = "//! ",
            )
            operations.forEach { operation ->
                val operationSymbol = symbolProvider.toSymbol(operation)
                val input = operation.inputShape(model)
                val baseDerives = symbolProvider.toSymbol(input).expectRustMetadata().derives
                
                val derives = baseDerives.derives.intersect(setOf(RuntimeType.Clone)) + RuntimeType.Debug
                rust(
                    """
                    /// Fluent builder constructing a request to `${operationSymbol.name}`.
                    ///
                    """,
                )

                documentShape(operation, model, autoSuppressMissingDocs = false)
                deprecatedShape(operation)
                baseDerives.copy(derives = derives).render(this)
                rustTemplate(
                    """
                    pub struct ${operationSymbol.name}#{generics:W} {
                        handle: std::sync::Arc<super::Handle${generics.inst}>,
                        inner: #{Inner}
                    }
                    """,
                    "Inner" to input.builderSymbol(symbolProvider),
                    "client" to RuntimeType.smithyClient(runtimeConfig),
                    "generics" to generics.decl,
                    "operation" to operationSymbol,
                )

                rustBlockTemplate(
                    "impl${generics.inst} ${operationSymbol.name}${generics.inst} #{bounds:W}",
                    "client" to RuntimeType.smithyClient(runtimeConfig),
                    "bounds" to generics.bounds,
                ) {
                    val outputType = symbolProvider.toSymbol(operation.outputShape(model))
                    val errorType = operation.errorSymbol(model, symbolProvider, CodegenTarget.CLIENT)

                    // NOTE: if you want to add a method to the fluent_builder which is created via method implemented on a client, 
                    // make some changes to this string
                    // Have to use fully-qualified result here or else it could conflict with an op named Result

                    
                    // TODO: maybe improve? couldn't figure out a better way. 
                    // it's supposed to provide a `path` that points to what builder type produces.
                    val outputShapePath = input.builderSymbol(symbolProvider).toString().replace("::Builder", "::OutputShape")
                    rustTemplate(
                        """
                        /// Creates a new `${operationSymbol.name}`.
                        pub(crate) fn new(handle: std::sync::Arc<super::Handle${generics.inst}>) -> Self {
                            Self { handle, inner: Default::default() }
                        }

                        /// Consume this builder, creating a customizable operation that can be modified before being
                        /// sent. The operation's inner [http::Request] can be modified as well.
                        pub async fn customize(self) -> std::result::Result<
                            crate::operation::customize::CustomizableOperation#{customizable_op_type_params:W},
                            #{SdkError}<#{OperationError}>
                        > #{send_bounds:W} {
                            let handle = self.handle.clone();
                            let operation = self.inner.build().map_err(#{SdkError}::construction_failure)?
                                .make_operation(&handle.conf)
                                .await
                                .map_err(#{SdkError}::construction_failure)?;
                            Ok(crate::operation::customize::CustomizableOperation { handle, operation })
                        }

                        /// Sends the request and returns the response.
                        ///
                        /// If an error occurs, an `SdkError` will be returned with additional details that
                        /// can be matched against.
                        ///
                        /// By default, any retryable failures will be retried twice. Retry behavior
                        /// is configurable with the [RetryConfig](aws_smithy_types::retry::RetryConfig), which can be
                        /// set when configuring the client.
                        pub async fn send(self) -> std::result::Result<#{OperationOutput}, #{SdkError}<#{OperationError}>>
                        #{send_bounds:W} {
                            let op = self.inner.build().map_err(#{SdkError}::construction_failure)?
                                .make_operation(&self.handle.conf)
                                .await
                                .map_err(#{SdkError}::construction_failure)?;
                            self.handle.client.call(op).await
                        }

                        /// Replaces the parameter
                        /// Returns the existing data.
                        ${RuntimeType.AttrUnstableSerdeAny}
                        pub fn replace_parameter(&mut self, new_parameter: #{Inner}) -> #{Inner} {
                            std::mem::replace(&mut self.inner, new_parameter)
                        }

                        /// This method sends a request with given input.  
                        /// Method ignores any data that can be found in the builder type held on this struct.
                        ${RuntimeType.AttrUnstableSerdeAny}
                        pub async fn send_with(self, input: $outputShapePath) -> std::result::Result<#{OperationOutput}, #{SdkError}<#{OperationError}>> #{send_bounds:W} {
                            let op = input
                                .make_operation(&self.handle.conf)
                                .await
                                .map_err(|err|#{SdkError}::ConstructionFailure(err.into()))?;
                            self.handle.client.call(op).await
                        }
                        
                        """,
<<<<<<< HEAD
                        "Inner" to input.builderSymbol(symbolProvider),
                        "ClassifyRetry" to runtimeConfig.smithyHttp().member("retry::ClassifyRetry"),
=======
                        "ClassifyRetry" to RuntimeType.classifyRetry(runtimeConfig),
>>>>>>> b2b8e7e4
                        "OperationError" to errorType,
                        "OperationOutput" to outputType,
                        "SdkError" to RuntimeType.sdkError(runtimeConfig),
                        "SdkSuccess" to RuntimeType.sdkSuccess(runtimeConfig),
                        "send_bounds" to generics.sendBounds(operationSymbol, outputType, errorType, retryClassifier),
                        "customizable_op_type_params" to rustTypeParameters(
                            symbolProvider.toSymbol(operation),
                            retryClassifier,
                            generics.toRustGenerics(),
                        ),
                    )
                    
                    PaginatorGenerator.paginatorType(codegenContext, generics, operation, retryClassifier)?.also { paginatorType ->
                        rustTemplate(
                            """
                            /// Create a paginator for this request
                            ///
                            /// Paginators are used by calling [`send().await`](#{Paginator}::send) which returns a [`Stream`](tokio_stream::Stream).
                            pub fn into_paginator(self) -> #{Paginator}${generics.inst} {
                                #{Paginator}::new(self.handle, self.inner)
                            }
                            """,
                            "Paginator" to paginatorType,
                        )
                    }
                    writeCustomizations(
                        customizations,
                        FluentClientSection.FluentBuilderImpl(
                            operation,
                            operation.errorSymbol(model, symbolProvider, CodegenTarget.CLIENT),
                        ),
                    )
                    input.members().forEach { member ->
                        val memberName = symbolProvider.toMemberName(member)
                        // All fields in the builder are optional
                        val memberSymbol = symbolProvider.toSymbol(member)
                        val outerType = memberSymbol.rustType()
                        when (val coreType = outerType.stripOuter<RustType.Option>()) {
                            is RustType.Vec -> with(core) { renderVecHelper(member, memberName, coreType) }
                            is RustType.HashMap -> with(core) { renderMapHelper(member, memberName, coreType) }
                            else -> with(core) { renderInputHelper(member, memberName, coreType) }
                        }
                        // pure setter
                        val setterName = member.setterName()
                        val optionalInputType = outerType.asOptional()
                        with(core) { renderInputHelper(member, setterName, optionalInputType) }
                    }
                }
            }
        }
    }
}

/**
 * For a given `operation` shape, return a list of strings where each string describes the name and input type of one of
 * the operation's corresponding fluent builder methods as well as that method's documentation from the smithy model
 *
 * _NOTE: This function generates the docs that appear under **"The fluent builder is configurable:"**_
 */
private fun generateOperationShapeDocs(
    writer: RustWriter,
    symbolProvider: SymbolProvider,
    operation: OperationShape,
    model: Model,
): List<String> {
    val input = operation.inputShape(model)
    val fluentBuilderFullyQualifiedName = operation.fullyQualifiedFluentBuilder(symbolProvider)
    return input.members().map { memberShape ->
        val builderInputDoc = memberShape.asFluentBuilderInputDoc(symbolProvider)
        val builderInputLink = docLink("$fluentBuilderFullyQualifiedName::${symbolProvider.toMemberName(memberShape)}")
        val builderSetterDoc = memberShape.asFluentBuilderSetterDoc(symbolProvider)
        val builderSetterLink = docLink("$fluentBuilderFullyQualifiedName::${memberShape.setterName()}")

        val docTrait = memberShape.getMemberTrait(model, DocumentationTrait::class.java).orNull()
        val docs = when (docTrait?.value?.isNotBlank()) {
            true -> normalizeHtml(writer.escape(docTrait.value)).replace("\n", " ")
            else -> "(undocumented)"
        }

        "[`$builderInputDoc`]($builderInputLink) / [`$builderSetterDoc`]($builderSetterLink): $docs"
    }
}

/**
 * For a give `struct` shape, return a list of strings where each string describes the name and type of a struct field
 * as well as that field's documentation from the smithy model
 *
 *  * _NOTE: This function generates the list of types that appear under **"On success, responds with"**_
 */
private fun generateShapeMemberDocs(
    writer: RustWriter,
    symbolProvider: SymbolProvider,
    shape: StructureShape,
    model: Model,
): List<String> {
    val structName = symbolProvider.toSymbol(shape).rustType().qualifiedName()
    return shape.members().map { memberShape ->
        val name = symbolProvider.toMemberName(memberShape)
        val member = symbolProvider.toSymbol(memberShape).rustType().render(fullyQualified = false)
        val docTrait = memberShape.getMemberTrait(model, DocumentationTrait::class.java).orNull()
        val docs = when (docTrait?.value?.isNotBlank()) {
            true -> normalizeHtml(writer.escape(docTrait.value)).replace("\n", " ")
            else -> "(undocumented)"
        }

        "[`$name($member)`](${docLink("$structName::$name")}): $docs"
    }
}

/**
 * Generate a valid fully-qualified Type for a fluent builder e.g.
 * `OperationShape(AssumeRole)` -> `"crate::client::fluent_builders::AssumeRole"`
 *
 *  * _NOTE: This function generates the links that appear under **"The fluent builder is configurable:"**_
 */
private fun OperationShape.fullyQualifiedFluentBuilder(symbolProvider: SymbolProvider): String {
    val operationName = symbolProvider.toSymbol(this).name

    return "crate::client::fluent_builders::$operationName"
}

/**
 * Generate a string that looks like a Rust function pointer for documenting a fluent builder method e.g.
 * `<MemberShape representing a struct method>` -> `"method_name(MethodInputType)"`
 *
 * _NOTE: This function generates the type names that appear under **"The fluent builder is configurable:"**_
 */
private fun MemberShape.asFluentBuilderInputDoc(symbolProvider: SymbolProvider): String {
    val memberName = symbolProvider.toMemberName(this)
    val outerType = symbolProvider.toSymbol(this).rustType()

    return "$memberName(${outerType.stripOuter<RustType.Option>().asArgumentType(fullyQualified = false)})"
}

/**
 * Generate a string that looks like a Rust function pointer for documenting a fluent builder setter method e.g.
 * `<MemberShape representing a struct method>` -> `"set_method_name(Option<MethodInputType>)"`
 *
 *  _NOTE: This function generates the setter type names that appear under **"The fluent builder is configurable:"**_
 */
private fun MemberShape.asFluentBuilderSetterDoc(symbolProvider: SymbolProvider): String {
    val memberName = this.setterName()
    val outerType = symbolProvider.toSymbol(this).rustType()

    return "$memberName(${outerType.asArgumentType(fullyQualified = false)})"
}<|MERGE_RESOLUTION|>--- conflicted
+++ resolved
@@ -330,12 +330,8 @@
                         }
                         
                         """,
-<<<<<<< HEAD
                         "Inner" to input.builderSymbol(symbolProvider),
-                        "ClassifyRetry" to runtimeConfig.smithyHttp().member("retry::ClassifyRetry"),
-=======
                         "ClassifyRetry" to RuntimeType.classifyRetry(runtimeConfig),
->>>>>>> b2b8e7e4
                         "OperationError" to errorType,
                         "OperationOutput" to outputType,
                         "SdkError" to RuntimeType.sdkError(runtimeConfig),
